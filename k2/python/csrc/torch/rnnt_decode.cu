--- conflicted
+++ resolved
@@ -157,31 +157,19 @@
       },
       py::call_guard<py::gil_scoped_release>());
 
-<<<<<<< HEAD
   streams.def(
       "format_output",
-      [](PyClass &self,
-         std::vector<int32_t> &num_frames) -> std::pair<FsaVec, torch::Tensor> {
+      [](PyClass &self, std::vector<int32_t> &num_frames,
+         bool allow_partial) -> std::pair<FsaVec, torch::Tensor> {
         DeviceGuard guard(self.Context());
         FsaVec ofsa;
         Array1<int32_t> out_map;
-        self.FormatOutput(num_frames, &ofsa, &out_map);
+        self.FormatOutput(num_frames, allow_partial, &ofsa, &out_map);
         torch::Tensor out_map_tensor = ToTorch<int32_t>(out_map);
         return std::make_pair(ofsa, out_map_tensor);
       },
-      py::arg("num_frames"), py::call_guard<py::gil_scoped_release>());
-=======
-  streams.def("format_output",
-              [](PyClass &self, std::vector<int32_t> &num_frames,
-                 bool allow_partial) -> std::pair<FsaVec, torch::Tensor> {
-                DeviceGuard guard(self.Context());
-                FsaVec ofsa;
-                Array1<int32_t> out_map;
-                self.FormatOutput(num_frames, allow_partial, &ofsa, &out_map);
-                torch::Tensor out_map_tensor = ToTorch<int32_t>(out_map);
-                return std::make_pair(ofsa, out_map_tensor);
-              });
->>>>>>> c6d5fd51
+      py::arg("num_frames"), py::arg("allow_partial"),
+      py::call_guard<py::gil_scoped_release>());
 }
 
 }  // namespace k2
