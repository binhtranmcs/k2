/**
 * @brief python wrappers for rnnt_decode.h
 *
 * @copyright
 * Copyright      2022  Xiaomi Corp.       (authors: Wei Kang)
 *
 * @copyright
 * See LICENSE for clarification regarding multiple authors
 *
 * Licensed under the Apache License, Version 2.0 (the "License");
 * you may not use this file except in compliance with the License.
 * You may obtain a copy of the License at
 *
 *     http://www.apache.org/licenses/LICENSE-2.0
 *
 * Unless required by applicable law or agreed to in writing, software
 * distributed under the License is distributed on an "AS IS" BASIS,
 * WITHOUT WARRANTIES OR CONDITIONS OF ANY KIND, either express or implied.
 * See the License for the specific language governing permissions and
 * limitations under the License.
 */

#include <memory>
#include <sstream>
#include <string>
#include <tuple>
#include <utility>
#include <vector>

#include "k2/csrc/device_guard.h"
#include "k2/csrc/fsa.h"
#include "k2/csrc/rnnt_decode.h"
#include "k2/csrc/torch_util.h"
#include "k2/python/csrc/torch/rnnt_decode.h"

namespace k2 {
static void PybindRnntDecodingConfig(py::module &m) {
  using PyClass = rnnt_decoding::RnntDecodingConfig;
  py::class_<PyClass> config(m, "RnntDecodingConfig");
  config.def(py::init<int32_t, int32_t, double, int32_t, int32_t>(),
             py::arg("vocab_size"), py::arg("decoder_history_len"),
             py::arg("beam"), py::arg("max_states"), py::arg("max_contexts"),
             R"(
             Construct a RnntDecodingConfig object, it contains the parameters
             needed by rnnt decoding.

             Args:
               vocab_size:
                 It indicates how many symbols we are using, equals the
                 largest-symbol plus one.
               decoder_history_len:
                 The number of symbols of history the
                 decoder takes; will normally be one or two
                 ("stateless decoder"), our RNN-T decoding setup does not
                 support unlimited decoder context such as with LSTMs.
               beam:
                 `beam` imposes a limit on the score of a state, relative to the
                 best-scoring state on the same frame.  E.g. 10.
               max_states:
                 `max_states` is a limit on the number of distinct states that
                 we allow per frame, per stream; the number of states will not
                 be allowed to exceed this limit.
               max_contexts:
                 `max_contexts` is a limit on the number of distinct contexts
                 that we allow per frame, per stream; the number of contexts
                 will not be allowed to exceed this limit.
             )");

  config.def_readwrite("vocab_size", &PyClass::vocab_size)
      .def_readwrite("decoder_history_len", &PyClass::decoder_history_len)
      .def_readwrite("beam", &PyClass::beam)
      .def_readwrite("max_states", &PyClass::max_states)
      .def_readwrite("max_contexts", &PyClass::max_contexts);

  config.def("__str__", [](const PyClass &self) -> std::string {
    std::ostringstream os;
    os << "RnntDecodingConfig : {\n"
       << "  vocab_size : " << self.vocab_size << "\n"
       << "  decoder_history_len : " << self.decoder_history_len << "\n"
       << "  beam : " << self.beam << "\n"
       << "  max_states : " << self.max_states << "\n"
       << "  max_contexts : " << self.max_contexts << "\n"
       << "}";
    return os.str();
  });
}

static void PybindRnntDecodingStream(py::module &m) {
  using PyClass = rnnt_decoding::RnntDecodingStream;
  py::class_<PyClass, std::shared_ptr<PyClass>> stream(m, "RnntDecodingStream");

  stream.def("__str__", [](const PyClass &self) -> std::string {
    std::ostringstream os;
    os << "RnntDecodingStream : {\n"
       << "  num graph states : " << self.graph->Dim0() << "\n"
       << "  num graph arcs : " << self.graph->NumElements() << "\n"
       << "  num contexts : " << self.states.Dim0() << "\n"
       << "  num states : " << self.states.NumElements() << "\n"
       << "  num prev frames : " << self.prev_frames.size() << "\n"
       << "}";
    return os.str();
  });

  m.def("create_rnnt_decoding_stream",
        [](Fsa &graph) -> std::shared_ptr<PyClass> {
          DeviceGuard guard(graph.Context());
          return rnnt_decoding::CreateStream(std::make_shared<Fsa>(graph));
        });
}

static void PybindRnntDecodingStreams(py::module &m) {
  using PyClass = rnnt_decoding::RnntDecodingStreams;
  py::class_<PyClass> streams(m, "RnntDecodingStreams");

  streams.def(py::init(
      [](std::vector<std::shared_ptr<rnnt_decoding::RnntDecodingStream>> &srcs,
         const rnnt_decoding::RnntDecodingConfig &config)
          -> std::unique_ptr<PyClass> {
        K2_CHECK_GE(srcs.size(), 1);
        DeviceGuard guard(srcs[0]->graph->Context());
        return std::make_unique<PyClass>(srcs, config);
      }));

  streams.def("advance", [](PyClass &self, torch::Tensor logprobs) -> void {
    DeviceGuard guard(self.Context());
    logprobs = logprobs.to(torch::kFloat);
    Array2<float> logprobs_array = FromTorch<float>(logprobs, Array2Tag{});
    self.Advance(logprobs_array);
  });

  streams.def("get_contexts",
              [](PyClass &self) -> std::pair<RaggedShape, torch::Tensor> {
                DeviceGuard guard(self.Context());
                RaggedShape shape;
                Array2<int32_t> contexts;
                self.GetContexts(&shape, &contexts);
                torch::Tensor contexts_tensor = ToTorch<int32_t>(contexts);
                return std::make_pair(shape, contexts_tensor);
              });

  streams.def("terminate_and_flush_to_streams", [](PyClass &self) -> void {
    DeviceGuard guard(self.Context());
    self.TerminateAndFlushToStreams();
  });

  streams.def("format_output",
              [](PyClass &self, std::vector<int32_t> &num_frames,
                 bool allow_partial) -> std::pair<FsaVec, torch::Tensor> {
                DeviceGuard guard(self.Context());
                FsaVec ofsa;
                Array1<int32_t> out_map;
                self.FormatOutput(num_frames, allow_partial, &ofsa, &out_map);
                torch::Tensor out_map_tensor = ToTorch<int32_t>(out_map);
                return std::make_pair(ofsa, out_map_tensor);
              });

  streams.def("format_output",
              [](PyClass &self, std::vector<int32_t> &num_frames,
<<<<<<< HEAD
                 bool allow_partial, bool is_final)
              -> std::pair<FsaVec, torch::Tensor> {
                DeviceGuard guard(self.Context());
                FsaVec ofsa;
                Array1<int32_t> out_map;
                self.FormatOutput(num_frames,
                                  allow_partial,
                                  is_final,
                                  &ofsa,
                                  &out_map);
                torch::Tensor out_map_tensor = ToTorch<int32_t>(out_map);
                return std::make_pair(ofsa, out_map_tensor);
=======
                 bool allow_partial, const RaggedShape &t2s2c_shape)
              -> std::tuple<FsaVec, torch::Tensor, torch::Tensor> {
                DeviceGuard guard(self.Context());
                FsaVec ofsa;
                Array1<int32_t> out_map;
                Array1<int32_t> arc_map_token;
                self.FormatOutput(num_frames, allow_partial, &ofsa, &out_map,
                                  &arc_map_token, t2s2c_shape);
                torch::Tensor out_map_tensor = ToTorch<int32_t>(out_map);
                torch::Tensor arc_map_token_tensor =
                                  ToTorch<int32_t>(arc_map_token);
                return std::make_tuple(ofsa, out_map_tensor,
                                       arc_map_token_tensor);
>>>>>>> 821ebc37
              });
}

}  // namespace k2

void PybindRnntDecode(py::module &m) {
  k2::PybindRnntDecodingConfig(m);
  k2::PybindRnntDecodingStream(m);
  k2::PybindRnntDecodingStreams(m);
}<|MERGE_RESOLUTION|>--- conflicted
+++ resolved
@@ -156,20 +156,6 @@
 
   streams.def("format_output",
               [](PyClass &self, std::vector<int32_t> &num_frames,
-<<<<<<< HEAD
-                 bool allow_partial, bool is_final)
-              -> std::pair<FsaVec, torch::Tensor> {
-                DeviceGuard guard(self.Context());
-                FsaVec ofsa;
-                Array1<int32_t> out_map;
-                self.FormatOutput(num_frames,
-                                  allow_partial,
-                                  is_final,
-                                  &ofsa,
-                                  &out_map);
-                torch::Tensor out_map_tensor = ToTorch<int32_t>(out_map);
-                return std::make_pair(ofsa, out_map_tensor);
-=======
                  bool allow_partial, const RaggedShape &t2s2c_shape)
               -> std::tuple<FsaVec, torch::Tensor, torch::Tensor> {
                 DeviceGuard guard(self.Context());
@@ -183,7 +169,6 @@
                                   ToTorch<int32_t>(arc_map_token);
                 return std::make_tuple(ofsa, out_map_tensor,
                                        arc_map_token_tensor);
->>>>>>> 821ebc37
               });
 }
 
