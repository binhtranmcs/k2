--- conflicted
+++ resolved
@@ -150,12 +150,8 @@
             self,
             num_frames: List[int],
             allow_partial: bool = False,
-<<<<<<< HEAD
-            is_final: bool = False,
-=======
             log_probs: torch.Tensor = None,
             t2s2c_shape: RaggedShape = None,
->>>>>>> 821ebc37
     ) -> Fsa:
         """
         Generate the lattice Fsa currently got.
@@ -179,13 +175,6 @@
             If false, we only care about the real final state in the
             decoding graph on the last frame when generating lattice.
             Default False.
-<<<<<<< HEAD
-          is_final:
-            If true, function GetFinalArcs() will be called.
-            See detail of the problem solved by GetFinalArcs() at
-            https://github.com/k2-fsa/k2/pull/1089
-
-=======
           log_probs:
             A tensor of shape [t2s2c_shape.tot_size(2)][num_symbols].
             It's a stacked tensor of logprobs passed to function `advance`
@@ -195,7 +184,6 @@
             which describes shape of log_probs used to generate lattice.
             Used to generate arc_map_token
             and make the whole decoding process differentiable.
->>>>>>> 821ebc37
 
         Returns:
           Return the lattice Fsa with all the attributes propagated.
@@ -203,11 +191,6 @@
         """
         assert len(num_frames) == self.num_streams
 
-<<<<<<< HEAD
-        ragged_arcs, out_map = self.streams.format_output(
-            num_frames, allow_partial, is_final,
-        )
-=======
         if log_probs is not None:
             assert t2s2c_shape is not None
             assert t2s2c_shape.tot_size(2) == log_probs.shape[0]
@@ -218,7 +201,6 @@
             ragged_arcs, out_map = self.streams.format_output(
                 num_frames, allow_partial
             )
->>>>>>> 821ebc37
         fsa = Fsa(ragged_arcs)
 
         # propagate attributes
