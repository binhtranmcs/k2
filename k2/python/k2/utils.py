# Copyright      2020  Mobvoi Inc.        (authors: Fangjun Kuang)
#                      Xiaomi Corporation (authors: Haowen Qiu)
#
# See ../../../LICENSE for clarification regarding multiple authors
#
# Licensed under the Apache License, Version 2.0 (the "License");
# you may not use this file except in compliance with the License.
# You may obtain a copy of the License at
#
#     http://www.apache.org/licenses/LICENSE-2.0
#
# Unless required by applicable law or agreed to in writing, software
# distributed under the License is distributed on an "AS IS" BASIS,
# WITHOUT WARRANTIES OR CONDITIONS OF ANY KIND, either express or implied.
# See the License for the specific language governing permissions and
# limitations under the License.

from typing import Optional
from typing import Tuple
from typing import Union

import torch

from .fsa import Fsa
from .ops import index
from .ops import index_ragged
from .ops import index_select
from .symbol_table import SymbolTable
import k2
import k2.ragged
import _k2


def to_str(fsa: Fsa,
           openfst: bool = False) -> str:
    '''Convert an Fsa to a string.  This version prints out all integer
    labels and integer ragged labels on the same line as each arc, the
    same format accepted by Fsa.from_str().

    Note:
      The returned string can be used to construct an Fsa with Fsa.from_str(),
      but you would need to know the names of the auxiliary labels and ragged
      labels.

    Args:
      openfst:
        Optional. If true, we negate the scores during the conversion.

    Returns:
      A string representation of the Fsa.
    '''
    assert fsa.arcs.num_axes() == 2
    extra_labels = []
    ragged_labels = []
    for name, value in sorted(fsa.named_tensor_attr(include_scores=False)):
        if isinstance(value, torch.Tensor) and value.dtype == torch.int32:
            extra_labels.append(value)
        elif isinstance(value, _k2.RaggedInt):
            ragged_labels.append(value)

    return _k2.fsa_to_str(fsa.arcs, openfst=openfst,
                          extra_labels=extra_labels,
                          ragged_labels=ragged_labels)


def to_str_simple(fsa: Fsa,
                  openfst: bool = False) -> str:
    '''Convert an Fsa to a string.  This is less complete than Fsa.to_str(),
    fsa.__str__(), or to_str_full(), meaning it prints only fsa.aux_labels and
    no ragged labels, not printing any other attributes.  This is used in
    testing.

    Note:
      The returned string can be used to construct an Fsa.  See also to_str().

    Args:
      openfst:
        Optional. If true, we negate the scores during the conversion.

    Returns:
      A string representation of the Fsa.
    '''
    assert fsa.arcs.num_axes() == 2
    if hasattr(fsa, 'aux_labels') and isinstance(fsa.aux_labels, torch.Tensor):
        aux_labels = [fsa.aux_labels.to(torch.int32)]
    else:
        aux_labels = []
    return _k2.fsa_to_str(fsa.arcs, openfst, aux_labels, [])


def to_tensor(fsa: Fsa) -> torch.Tensor:
    '''Convert an Fsa to a Tensor.

    You can save the tensor to disk and read it later
    to construct an Fsa.

    Note:
      The returned Tensor contains only the transition rules, e.g.,
      arcs. You may want to save its aux_labels separately if any.

    Args:
      fsa:
        The input Fsa.
    Returns:
      A `torch.Tensor` of dtype `torch.int32`. It is a 2-D tensor
      if the input is a single FSA. It is a 1-D tensor if the input
      is a vector of FSAs.
    '''
    return _k2.fsa_to_tensor(fsa.arcs)


def to_dot(fsa: Fsa, title: Optional[str] = None) -> 'Digraph':  # noqa
    '''Visualize an Fsa via graphviz.

    Note:
      Graphviz is needed only when this function is called.

    Args:
      fsa:
        The input FSA to be visualized.

      title:
        Optional. The title of the resulting visualization.
    Returns:
      a Diagraph from grahpviz.
    '''

    try:
        import graphviz
    except Exception:
        print(
            'You cannot use `to_dot` unless the graphviz package is installed.'
        )
        raise

    assert len(fsa.shape) == 2, 'FsaVec is not supported'
    if hasattr(fsa, 'aux_labels'):
        aux_labels = fsa.aux_labels
        name = 'WFST'
    else:
        aux_labels = None
        name = 'WFSA'

    def convert_aux_label_to_symbol(
            aux_labels: Union[torch.Tensor, _k2.RaggedInt],
            arc_index: int,
            symbols: Optional[SymbolTable] = None) -> str:
        '''Convert aux_label(s) to symbol(s).

        Args:
          aux_labels:
            The aux_labels of an FSA.
          arc_index:
            The index of the arc.
          symbols:
            Symbol table of the FSA associated with the `aux_labels`.
        Returns:
          If `aux_labels` is a torch.Tensor, it returns a single string.
          If `aux_labels` is a ragged tensor, it returns a string with symbols
          separated by a space.
        '''
        if isinstance(aux_labels, torch.Tensor):
            ans = int(aux_labels[arc_index])
            if ans != -1 and symbols is not None:
                ans = symbols[ans]
            return f':{ans}'
        assert isinstance(aux_labels, _k2.RaggedInt)
        assert aux_labels.num_axes() == 2
        row_splits = aux_labels.row_splits(1).cpu()
        begin = row_splits[arc_index]
        end = row_splits[arc_index + 1]
        if end == begin:
            return ':<eps>'

        labels = aux_labels.values()[begin:end]
        ans = []
        for label in labels.tolist():
            if label == -1:
                ans.append('-1')
            elif symbols is not None:
                ans.append(symbols[label])
            else:
                ans.append(f'{label}')
        return f':{" ".join(ans)}'

    graph_attr = {
        'rankdir': 'LR',
        'size': '8.5,11',
        'center': '1',
        'orientation': 'Portrait',
        'ranksep': '0.4',
        'nodesep': '0.25',
    }
    if title is not None:
        graph_attr['label'] = title

    default_node_attr = {
        'shape': 'circle',
        'style': 'bold',
        'fontsize': '14',
    }

    final_state_attr = {
        'shape': 'doublecircle',
        'style': 'bold',
        'fontsize': '14',
    }

    final_state = -1
    dot = graphviz.Digraph(name=name, graph_attr=graph_attr)

    seen = set()
    i = -1
    for arc, weight in zip(fsa.arcs.values()[:, :-1], fsa.scores.tolist()):
        i += 1
        src_state, dst_state, label = arc.tolist()
        src_state = str(src_state)
        dst_state = str(dst_state)
        label = int(label)
        if label == -1:
            final_state = dst_state
        if src_state not in seen:
            dot.node(src_state, label=src_state, **default_node_attr)
            seen.add(src_state)

        if dst_state not in seen:
            if dst_state == final_state:
                dot.node(dst_state, label=dst_state, **final_state_attr)

            else:
                dot.node(dst_state, label=dst_state, **default_node_attr)
            seen.add(dst_state)
        if aux_labels is not None:
            if hasattr(fsa, 'aux_labels_sym'):
                aux_label = convert_aux_label_to_symbol(
                    aux_labels, i, fsa.aux_labels_sym)
            else:
                aux_label = convert_aux_label_to_symbol(aux_labels, i, None)
            aux_label = aux_label.replace('<eps>', 'ε')
        else:
            aux_label = ''

        if hasattr(fsa, 'labels_sym') and label != -1:
            label = fsa.labels_sym.get(label)
            if label == '<eps>':
                label = 'ε'

        weight = f'{weight:.2f}'.rstrip('0').rstrip('.')
        dot.edge(src_state, dst_state, label=f'{label}{aux_label}/{weight}')
    return dot


def create_fsa_vec(fsas):
    '''Create an FsaVec from a list of FSAs

    We use the following rules to set the attributes of the output FsaVec:

    - For tensor attributes, we assume that all input FSAs have the same
      attribute name and the values are concatenated.

    - For non-tensor attributes, if any two of the input FSAs have the same
      attribute name, then we assume that their attribute values are equal and
      the output FSA will inherit the attribute.

    Args:
      fsas:
        A list of `Fsa`. Each element must be a single FSA.

    Returns:
      An instance of :class:`Fsa` that represents a FsaVec.
    '''
    ragged_arc_list = list()
    for fsa in fsas:
        assert len(fsa.shape) == 2
        ragged_arc_list.append(fsa.arcs)

    ragged_arcs = _k2.create_fsa_vec(ragged_arc_list)
    fsa_vec = Fsa(ragged_arcs)

    tensor_attr_names = set(
        name for name, _ in fsa.named_tensor_attr() for fsa in fsas)
    for name in tensor_attr_names:
        values = []
        for fsa in fsas:
            values.append(getattr(fsa, name))
        if isinstance(values[0], torch.Tensor):
            value = torch.cat(values)
        else:
            assert isinstance(values[0], _k2.RaggedInt)
            value = k2.ragged.cat(values, axis=0)
        setattr(fsa_vec, name, value)

    non_tensor_attr_names = set(
        name for name, _ in fsa.named_non_tensor_attr() for fsa in fsas)

    for name in non_tensor_attr_names:
        if name == 'properties':
            continue

        for fsa in fsas:
            value = getattr(fsa, name, None)
            if value is not None:
                if hasattr(fsa_vec, name):
                    assert getattr(fsa_vec, name) == value
                else:
                    setattr(fsa_vec, name, value)
    return fsa_vec


def is_rand_equivalent(a: Fsa,
                       b: Fsa,
                       log_semiring: bool,
                       beam: float = float('inf'),
                       treat_epsilons_specially: bool = True,
                       delta: float = 1e-6,
                       npath: int = 100) -> bool:
    '''Check if the Fsa `a` appears to be equivalent to `b` by
    randomly checking some symbol sequences in them.

    Caution:
      It works only on CPU.

    Args:
      a:
        One of the input FSA. It can be either a single FSA or an FsaVec.
        Must be top-sorted and on CPU.
      b:
        The other input FSA. It must have the same NumAxes() as a.
        Must be top-sorted and on CPU.
      log_semiring:
        The semiring to be used for all weight measurements;
        if false then we use 'max' on alternative paths; if
        true we use 'log-add'.
      beam:
         beam > 0 that affects pruning; the algorithm will only check
         paths within `beam` of the total score of the lattice (for
         tropical semiring, it's max weight over all paths from start
         state to final state; for log semiring, it's log-sum probs over
         all paths) in `a` or `b`.
      treat_epsilons_specially:
         We'll do `intersection` between generated path and a or b when
         check equivalence. Generally, if it's true, we will treat
         epsilons as epsilon when doing intersection; Otherwise, epsilons
         will just be treated as any other symbol.
      delta:
         Tolerance for path weights to check the equivalence.
         If abs(weights_a, weights_b) <= delta, we say the two
         paths are equivalent.
      npath:
         The number of paths will be generated to check the
         equivalence of `a` and `b`
    Returns:
       True if the Fsa `a` appears to be equivalent to `b` by randomly
       generating `npath` paths from one of them and then checking if the symbol
       sequence exists in the other one and if the total weight for that symbol
       sequence is the same in both FSAs.
    '''
    return _k2.is_rand_equivalent(a.arcs, b.arcs, log_semiring, beam,
                                  treat_epsilons_specially, delta, npath)


def create_sparse(rows: torch.Tensor,
                  cols: torch.Tensor,
                  values: torch.Tensor,
                  size: Optional[Tuple[int, int]] = None,
                  min_col_index: Optional[int] = None):
    '''This is a utility function that creates a (torch) sparse matrix likely
    intended to represent posteriors.  The likely usage is something like
    (for example)::

        post = k2.create_sparse(fsa.seqframe, fsa.phones,
                                fsa.get_arc_post(True,True).exp(),
                                min_col_index=1)

    (assuming `seqframe` and `phones` were integer-valued attributes of `fsa`).

    Args:
      rows:
        Row indexes of the sparse matrix (a torch.Tensor), which must have
        values >= 0; likely `fsa.seqframe`.   Must have row_indexes.dim == 1.
        Will be converted to `dtype=torch.long`
      cols:
        Column indexes of the sparse matrix, with the same shape as `rows`.
        Will be converted to `dtype=torch.long`
      values:
        Values of the sparse matrix, likely of dtype float or double, with
        the same shape as `rows` and `cols`.
      size:
        Optional. If not None, it is assumed to be a tuple containing
        `(num_frames, highest_phone_plus_one)`
      min_col_index:
        If provided, before the sparse tensor is constructed we will filter out
        elements with `cols[i] < min_col_index`.  Will likely be 0 or 1, if
        set.  This is necessary if `col_indexes` may have values less than 0,
        or if you want to filter out 0 values (e.g. as representing blanks).

    Returns:
      Returns a torch.Tensor that is sparse with coo (coordinate) format,
      i.e. `layout=torch.sparse_coo` (which is actually the only sparse format
      that torch currently supports).
    '''
    assert rows.ndim == cols.ndim == 1
    assert rows.numel() == cols.numel() == values.numel()

    if min_col_index is not None:
        assert isinstance(min_col_index, int)
        kept_indexes = cols >= min_col_index
        rows = rows[kept_indexes]
        cols = cols[kept_indexes]
        values = values[kept_indexes]
    if size is not None:
        return torch.sparse_coo_tensor(torch.stack([rows, cols]),
                                       values,
                                       size=size,
                                       device=values.device,
                                       requires_grad=values.requires_grad)
    else:
        return torch.sparse_coo_tensor(torch.stack([rows, cols]),
                                       values,
                                       device=values.device,
                                       requires_grad=values.requires_grad)


def fsa_from_unary_function_tensor(src: Fsa, dest_arcs: _k2.RaggedArc,
                                   arc_map: torch.Tensor) -> Fsa:
    '''Create an Fsa object, including autograd logic and propagating
    properties from the source FSA.

    This is intended to be called from unary functions on FSAs where the arc_map
    is a Tensor of int32 (i.e. not ragged).

    Args:
      src:
        The source Fsa, i.e. the arg to the unary function.
      dest_arcs:
        The raw output of the unary function, as output by whatever C++
        algorithm we used.
      arc_map:
        A map from arcs in `dest_arcs` to the corresponding arc-index in `src`,
        or -1 if the arc had no source arc (e.g. added epsilon self-loops).
    Returns:
      Returns the resulting Fsa, with properties propagated appropriately, and
      autograd handled.
    '''
    dest = Fsa(dest_arcs)

    for name, value in src.named_tensor_attr(include_scores=False):
        if isinstance(value, torch.Tensor):
            filler = float(src.get_filler(name))
            setattr(dest, name, index_select(value, arc_map,
                                             default_value=filler))
        else:
            setattr(dest, name, index(value, arc_map))

    for name, value in src.named_non_tensor_attr():
        setattr(dest, name, value)

    k2.autograd_utils.phantom_index_select_scores(dest, src.scores, arc_map)
    return dest


def fsa_from_unary_function_ragged(src: Fsa, dest_arcs: _k2.RaggedArc,
                                   arc_map: _k2.RaggedInt,
                                   remove_filler: bool = True) -> Fsa:
    '''Create an Fsa object, including autograd logic and propagating
    properties from the source FSA.

    This is intended to be called from unary functions on FSAs where the arc_map
    is an instance of _k2.RaggedInt.

    Args:
      src:
        The source Fsa, i.e. the arg to the unary function.
      dest_arcs:
        The raw output of the unary function, as output by whatever C++
        algorithm we used.
      arc_map:
        A map from arcs in `dest_arcs` to the corresponding arc-index in `src`,
        or -1 if the arc had no source arc (e.g. :func:`remove_epsilon`).
      remove_filler:
        If true, for each attribute that is linear in `src` and ragged
        in the result, after turning it into a ragged tensor we will
        remove all items that are equal to the filler for that attribute
        (0 by default; see Fsa.get_filler()).  Attribute values on final-arcs
        that are equal to -1 will also be treated as fillers and removed,
        if remove_filler==True.
    Returns:
        Returns the resulting Fsa, with properties propagated appropriately, and
        autograd handled.
    '''
    dest = Fsa(dest_arcs)

    for name, value in src.named_tensor_attr(include_scores=False):
        if remove_filler and isinstance(value, torch.Tensor) and \
           value.dtype == torch.int32:
            filler = src.get_filler(name)
            # when removing fillers for `aux_labels`, we need to treat -1 as a
            # filler where it is on a final-arc (i.e. turn it into the actual
            # filler, so it will be later removed by remove_values_eq).  We
            # assume that `dest` has been checked for validity, so the presence
            # of -1 as the label precisely indicates final-arcs.
            if filler != -1:
                value = value.clone()
                value[torch.where(torch.logical_and(
                    src.labels == -1, value == -1))] = filler
            new_value = index(value, arc_map)
            setattr(dest, name, k2.ragged.remove_values_eq(new_value, filler))
        else:
            new_value = index(value, arc_map)
            setattr(dest, name, new_value)

    for name, value in src.named_non_tensor_attr():
        setattr(dest, name, value)

    k2.autograd_utils.phantom_index_and_sum_scores(dest, src.scores, arc_map)

    return dest


<<<<<<< HEAD
def get_best_matching_stats(tokens: _k2.RaggedInt, scores: torch.Tensor,
                            counts: torch.Tensor, eos: int, min_token: int,
                            max_token: int,max_order: int
) -> Tuple[torch.Tensor, torch.Tensor, torch.Tensor, torch.Tensor]:
    '''

    '''
    return _k2.get_best_matching_stats(tokens, scores, counts, eos,
                                       min_token, max_token, max_order)
=======
def fsa_from_binary_function_tensor(
        a_fsa: Fsa,
        b_fsa: Fsa,
        dest_arcs: _k2.RaggedArc,
        a_arc_map: torch.Tensor,
        b_arc_map: torch.Tensor) -> Fsa:

    '''Create an Fsa object, including autograd logic and propagating
    properties from the source FSAs.

    This is intended to be called from binary functions on FSAs where the
    arc_map is a Tensor of int32 (i.e. not ragged).

    Caution: Only the attributes with dtype `torch.float32` will be merged,
             other kinds of attributes with the same name are discarded.

    Args:
      a_fsa:
        The source Fsa, i.e. the arg to the binary function.
      b_fsa:
        The other source Fsa.
      dest_arcs:
        The raw output of the binary function, as output by whatever C++
        algorithm we used.
      a_arc_map:
        A map from arcs in `dest_arcs` to the corresponding arc-index in `a_fsa`
        or -1 if the arc had no source arc (e.g. added epsilon self-loops).
      a_arc_map:
        A map from arcs in `dest_arcs` to the corresponding arc-index in `b_fsa`
        or -1 if the arc had no source arc (e.g. added epsilon self-loops).
    Returns:
      Returns the resulting Fsa, with properties propagated appropriately, and
      autograd handled.
    '''

    out_fsa = Fsa(dest_arcs)

    for name, a_value in a_fsa.named_tensor_attr():
        # we include 'scores' in the attributes; this enables the
        # autograd to work.
        filler = float(a_fsa.get_filler(name))
        if hasattr(b_fsa, name):
            # Both a_fsa and b_fsa have this attribute.
            # We only support attributes with dtype `torch.float32`.
            # Other kinds of attributes are discarded.
            if a_value.dtype != torch.float32:
                raise AttributeError("We don't support propagating two "
                                     "attributes with the same name that are "
                                     "not real-valued, in intersection: " +
                                     name)
            b_value = getattr(b_fsa, name)
            assert b_value.dtype == torch.float32
            # The following will actually overwrite `scores` with the same
            # value it had before; but this enables the autograd to work since
            # we do it using torch mechanisms.
            value = index_select(a_value, a_arc_map, default_value=filler) \
                    + index_select(b_value, b_arc_map, default_value=filler)
            setattr(out_fsa, name, value)
        else:
            # only a_fsa has this attribute, copy it via arc_map
            if isinstance(a_value, torch.Tensor):
                value = index_select(a_value, a_arc_map, default_value=filler)
            else:
                assert isinstance(a_value, _k2.RaggedInt)
                value = index_ragged(a_value, a_arc_map)
            setattr(out_fsa, name, value)

    for name, b_value in b_fsa.named_tensor_attr():
        if not hasattr(out_fsa, name):
            if isinstance(b_value, torch.Tensor):
                filler = float(b_fsa.get_filler(name))
                value = index_select(b_value, b_arc_map, default_value=filler)
            else:
                assert isinstance(b_value, _k2.RaggedInt)
                value = index_ragged(b_value, b_arc_map)
            setattr(out_fsa, name, value)

    for name, a_value in a_fsa.named_non_tensor_attr():
        setattr(out_fsa, name, a_value)

    for name, b_value in b_fsa.named_non_tensor_attr():
        if not hasattr(out_fsa, name):
            setattr(out_fsa, name, b_value)

    return out_fsa


def random_fsa(acyclic: bool = True,
               max_symbol: int = 50,
               min_num_arcs: int = 0,
               max_num_arcs: int = 1000) -> Fsa:

    '''Generate a random Fsa.
    Args:
      acyclic:
        If true, generated Fsa will be acyclic.
      max_symbol:
        Maximum symbol on arcs. Generated arcs' symbols will be in range
        [-1,max_symbol], note -1 is kFinalSymbol; must be at least 0;
     min_num_arcs:
       Minimum number of arcs; must be at least 0.
     max_num_arcs:
       Maximum number of arcs; must be >= min_num_arcs.
    '''

    random_arcs = _k2.random_fsa(acyclic, max_symbol, min_num_arcs,
                                 max_num_arcs)
    return Fsa(random_arcs)


def random_fsa_vec(min_num_fsas: int = 1,
                   max_num_fsas: int = 1000,
                   acyclic: bool = True,
                   max_symbol: int = 50,
                   min_num_arcs: int = 0,
                   max_num_arcs: int = 1000) -> Fsa:

    '''Generate a random FsaVec.
    Args:
      min_num_fsas:
        Minimum number of fsas we'll generated in the returned FsaVec;
        must be at least 1.
      max_num_fsas:
        Maximum number of fsas we'll generated in the returned FsaVec;
        must be >= min_num_fsas.
      acyclic:
        If true, generated Fsas will be acyclic.
      max_symbol:
        Maximum symbol on arcs. Generated arcs' symbols will be in range
        [-1,max_symbol], note -1 is kFinalSymbol; must be at least 0;
      min_num_arcs:
        Minimum number of arcs in each Fsa; must be at least 0.
      max_num_arcs:
        Maximum number of arcs in each Fsa; must be >= min_num_arcs.
    '''

    random_arcs = _k2.random_fsa_vec(min_num_fsas, max_num_fsas, acyclic,
                                     max_symbol, min_num_arcs, max_num_arcs)
    return Fsa(random_arcs)
>>>>>>> 029a2808
<|MERGE_RESOLUTION|>--- conflicted
+++ resolved
@@ -517,17 +517,6 @@
     return dest
 
 
-<<<<<<< HEAD
-def get_best_matching_stats(tokens: _k2.RaggedInt, scores: torch.Tensor,
-                            counts: torch.Tensor, eos: int, min_token: int,
-                            max_token: int,max_order: int
-) -> Tuple[torch.Tensor, torch.Tensor, torch.Tensor, torch.Tensor]:
-    '''
-
-    '''
-    return _k2.get_best_matching_stats(tokens, scores, counts, eos,
-                                       min_token, max_token, max_order)
-=======
 def fsa_from_binary_function_tensor(
         a_fsa: Fsa,
         b_fsa: Fsa,
@@ -667,4 +656,14 @@
     random_arcs = _k2.random_fsa_vec(min_num_fsas, max_num_fsas, acyclic,
                                      max_symbol, min_num_arcs, max_num_arcs)
     return Fsa(random_arcs)
->>>>>>> 029a2808
+
+
+def get_best_matching_stats(tokens: _k2.RaggedInt, scores: torch.Tensor,
+                            counts: torch.Tensor, eos: int, min_token: int,
+                            max_token: int,max_order: int
+) -> Tuple[torch.Tensor, torch.Tensor, torch.Tensor, torch.Tensor]:
+    '''
+
+    '''
+    return _k2.get_best_matching_stats(tokens, scores, counts, eos,
+                                       min_token, max_token, max_order)