/**
 * Copyright      2020  Mobvoi Inc.        (authors: Fangjun Kuang)
 *                      Xiaomi Corporation (authors: Meixu Song)
 *
 * See LICENSE for clarification regarding multiple authors
 *
 * Licensed under the Apache License, Version 2.0 (the "License");
 * you may not use this file except in compliance with the License.
 * You may obtain a copy of the License at
 *
 *     http://www.apache.org/licenses/LICENSE-2.0
 *
 * Unless required by applicable law or agreed to in writing, software
 * distributed under the License is distributed on an "AS IS" BASIS,
 * WITHOUT WARRANTIES OR CONDITIONS OF ANY KIND, either express or implied.
 * See the License for the specific language governing permissions and
 * limitations under the License.
 *
 *
 * The following environment variables are related to logging:
 *
 *  K2_LOG_LEVEL
 *    - If it is not set, the default log level is INFO.
 *      That is, only messages logged with
 *          LOG(INFO), LOG(WARNING), LOG(ERROR) and LOG(FATAL)
 *      get printed.
 *    - Set it to "TRACE" to get all log message being printed
 *    - Set it to "FATAL" to print only FATAL messages
 */

#ifndef K2_CSRC_LOG_H_
#define K2_CSRC_LOG_H_

#include <cassert>
#include <cstdint>
#include <cstdio>
#include <cstdlib>
#include <mutex>  // NOLINT
#include <sstream>
#include <stdexcept>
#include <string>
#include <vector>

#include "k2/csrc/macros.h"

#ifdef __CUDA_ARCH__
#define K2_CUDA_HOSTDEV __host__ __device__
#else
#define K2_CUDA_HOSTDEV
#endif

namespace k2 {

enum class Dtype;
std::ostream &operator<<(std::ostream &os, Dtype dtype);

// defined in utils.h
template <typename T>
std::ostream &operator<<(std::ostream &os, const std::vector<T> &vec);

namespace internal {

#if defined(NDEBUG)
constexpr bool kDisableDebug = true;
#else
constexpr bool kDisableDebug = false;
#endif

enum class LogLevel {
  kTrace = 0,
  kDebug = 1,
  kInfo = 2,
  kWarning = 3,
  kError = 4,
  kFatal = 5,  // print message and abort the program
};

// They are used in K2_LOG(xxx), so their names
// do not follow the google c++ code style
//
// You can use them in the following way:
//
//  K2_LOG(TRACE) << "some message";
//  K2_LOG(DEBUG) << "some message";
//
constexpr LogLevel TRACE = LogLevel::kTrace;
constexpr LogLevel DEBUG = LogLevel::kDebug;
constexpr LogLevel INFO = LogLevel::kInfo;
constexpr LogLevel WARNING = LogLevel::kWarning;
constexpr LogLevel ERROR = LogLevel::kError;
constexpr LogLevel FATAL = LogLevel::kFatal;

std::string GetStackTrace();

/* Return the current log level.


   If the current log level is TRACE, then all logged messages are printed out.

   If the current log level is DEBUG, log messages with "TRACE" level are not
   shown and all other levels are printed out.

   Similarly, if the current log level is INFO, log message with "TRACE" and
   "DEBUG" are not shown and all other levels are printed out.

   If it is FATAL, then only FATAL messages are shown.
 */
K2_CUDA_HOSTDEV LogLevel GetCurrentLogLevel();

class Logger {
 public:
  K2_CUDA_HOSTDEV Logger(const char *filename, const char *func_name,
                         uint32_t line_num, LogLevel level)
      : filename_(filename),
        func_name_(func_name),
        line_num_(line_num),
        level_(level) {
    cur_level_ = GetCurrentLogLevel();
<<<<<<< HEAD
#if !defined(__CUDA_ARCH__)
//    filename_ = RemovePrefix(filename);
    if (cur_level_ <= level_) {
      printf("%s ", GetTimeStamp().c_str());
    }
#endif
=======
>>>>>>> 7323b4bf
    switch (level) {
      case TRACE:
        if (cur_level_ <= TRACE) printf("[T] ");
        break;
      case DEBUG:
        if (cur_level_ <= DEBUG) printf("[D] ");
        break;
      case INFO:
        if (cur_level_ <= INFO) printf("[I] ");
        break;
      case WARNING:
        if (cur_level_ <= WARNING) printf("[W] ");
        break;
      case ERROR:
        if (cur_level_ <= ERROR) printf("[E] ");
        break;
      case FATAL:
        if (cur_level_ <= FATAL) printf("[F] ");
        break;
    }

    if (cur_level_ <= level_) {
      printf("%s:%u:%s ", filename, line_num, func_name);
#if defined(__CUDA_ARCH__)
      printf("block:[%u,%u,%u], thread: [%u,%u,%u] ", blockIdx.x, blockIdx.y,
             blockIdx.z, threadIdx.x, threadIdx.y, threadIdx.z);
#endif
    }
  }

  K2_CUDA_HOSTDEV ~Logger() noexcept(false) {
    static constexpr const char *kErrMsg = R"(
    Some bad things happened. Please read the above error messages and stack
    trace. If you are using Python, the following command may be helpful:

      gdb --args python /path/to/your/code.py

    (You can use `gdb` to debug the code. Please consider compiling
    a debug version of k2.).

    If you are unable to fix it, please open an issue at:

      https://github.com/k2-fsa/k2/issues/new
    )";
    printf("\n");
    if (level_ == FATAL) {
#if defined(__CUDA_ARCH__)
      // this is usually caused by one of the K2_CHECK macros and the detailed
      // error messages should have already been printed by the macro, so we
      // use an arbitrary string here.
#ifndef _MSC_VER
      __assert_fail(kErrMsg, filename_, line_num_, func_name_);
#else
      (void)kErrMsg;
      assert(0);
#endif  // _MSC_VER

#else
      std::string stack_trace = GetStackTrace();
      if (!stack_trace.empty()) {
        printf("\n\n%s\n", stack_trace.c_str());
      }
      fflush(nullptr);
      // abort();
      //
      // NOTE: abort() will terminate the program immediately without
      // printing the Python stack backtrace.
      throw std::runtime_error(kErrMsg);
#endif
    }
  }

  K2_CUDA_HOSTDEV const Logger &operator<<(bool b) const {
    if (cur_level_ <= level_) {
      printf(b ? "true" : "false");
    }
    return *this;
  }

  K2_CUDA_HOSTDEV const Logger &operator<<(int8_t i) const {
    if (cur_level_ <= level_) printf("%d", i);
    return *this;
  }

  K2_CUDA_HOSTDEV const Logger &operator<<(const char *s) const {
    if (cur_level_ <= level_) printf("%s", s);
    return *this;
  }

  K2_CUDA_HOSTDEV const Logger &operator<<(int32_t i) const {
    if (cur_level_ <= level_) printf("%d", i);
    return *this;
  }

  K2_CUDA_HOSTDEV const Logger &operator<<(uint32_t i) const {
    if (cur_level_ <= level_) printf("%u", i);
    return *this;
  }

  K2_CUDA_HOSTDEV const Logger &operator<<(uint64_t i) const {
    if (cur_level_ <= level_)
      printf("%llu", (long long unsigned int)i);  // NOLINT
    return *this;
  }

  K2_CUDA_HOSTDEV const Logger &operator<<(int64_t i) const {
    if (cur_level_ <= level_) printf("%lli", (long long int)i);  // NOLINT
    return *this;
  }

  K2_CUDA_HOSTDEV const Logger &operator<<(float f) const {
    if (cur_level_ <= level_) printf("%f", f);
    return *this;
  }

  K2_CUDA_HOSTDEV const Logger &operator<<(double d) const {
    if (cur_level_ <= level_) printf("%f", d);
    return *this;
  }

  template <typename T>
  const Logger &operator<<(const T &t) const {
    // require T overloads operator<<
    std::ostringstream os;
    os << t;
    return *this << os.str().c_str();
  }

  // specialization to fix compile error: `stringstream << nullptr` is ambiguous
  const Logger &operator<<(const std::nullptr_t &null) const {
    if (cur_level_ <= level_) *this << "(null)";
    return *this;
  }

 private:
  const char *filename_;
  const char *func_name_;
  uint32_t line_num_;
  LogLevel level_;
  LogLevel cur_level_;
};

class Voidifier {
 public:
  K2_CUDA_HOSTDEV void operator&(const Logger &)const {}
};

inline bool EnableCudaDeviceSync() {
  static std::once_flag init_flag;
  static bool enable_cuda_sync = false;
  std::call_once(init_flag, []() {
    enable_cuda_sync = (std::getenv("K2_SYNC_KERNELS") != nullptr);
  });
  return enable_cuda_sync;
}

inline bool DisableChecks() {
  // Currently this just disables the checks called in the constructor of
  // RaggedShape, which can otherwise dominate the time when in debug mode.
  static std::once_flag init_flag;
  static bool disable_checks = false;
  std::call_once(init_flag, []() {
    disable_checks = (std::getenv("K2_DISABLE_CHECKS") != nullptr);
  });
  return disable_checks;
}

inline K2_CUDA_HOSTDEV LogLevel GetCurrentLogLevel() {
#if defined(__CUDA_ARCH__)
  return DEBUG;
#else
  static LogLevel log_level = INFO;
  static std::once_flag init_flag;
  std::call_once(init_flag, []() {
    const char *env_log_level = std::getenv("K2_LOG_LEVEL");
    if (env_log_level == nullptr) return;
    std::string s = env_log_level;
    if (s == "TRACE")
      log_level = TRACE;
    else if (s == "DEBUG")
      log_level = DEBUG;
    else if (s == "INFO")
      log_level = INFO;
    else if (s == "WARNING")
      log_level = WARNING;
    else if (s == "ERROR")
      log_level = ERROR;
    else if (s == "FATAL")
      log_level = FATAL;
    else
      printf(
          "Unknown K2_LOG_LEVEL: %s"
          "\nSupported values are: "
          "TRACE, DEBUG, INFO, WARNING, ERROR, FATAL",
          s.c_str());
  });
  return log_level;
#endif
}

}  // namespace internal

}  // namespace k2

#define K2_STATIC_ASSERT(x) static_assert(x, "")

#define K2_CHECK(x)                                             \
  (x) ? (void)0                                                 \
      : ::k2::internal::Voidifier() &                           \
            ::k2::internal::Logger(__FILE__, K2_FUNC, __LINE__, \
                                   ::k2::internal::FATAL)       \
                << "Check failed: " << #x << " "

// WARNING: x and y may be evaluated multiple times, but this happens only
// when the check fails. Since the program aborts if it fails, we don't think
// the extra evaluation of x and y matters.
//
// CAUTION: we recommend the following use case:
//
//      auto x = Foo();
//      auto y = Bar();
//      K2_CHECK_EQ(x, y) << "Some message";
//
//  And please avoid
//
//      K2_CHECK_EQ(Foo(), Bar());
//
//  if `Foo()` or `Bar()` causes some side effects, e.g., changing some
//  local static variables or global variables.
#define _K2_CHECK_OP(x, y, op)                                              \
  ((x)op(y)) ? (void)0                                                      \
             : ::k2::internal::Voidifier() &                                \
                   ::k2::internal::Logger(__FILE__, K2_FUNC, __LINE__,      \
                                          ::k2::internal::FATAL)            \
                       << "Check failed: " << #x << " " << #op << " " << #y \
                       << " (" << (x) << " vs. " << (y) << ") "

#define K2_CHECK_EQ(x, y) _K2_CHECK_OP(x, y, ==)
#define K2_CHECK_NE(x, y) _K2_CHECK_OP(x, y, !=)
#define K2_CHECK_LT(x, y) _K2_CHECK_OP(x, y, <)
#define K2_CHECK_LE(x, y) _K2_CHECK_OP(x, y, <=)
#define K2_CHECK_GT(x, y) _K2_CHECK_OP(x, y, >)
#define K2_CHECK_GE(x, y) _K2_CHECK_OP(x, y, >=)

#define K2_LOG(x) \
  ::k2::internal::Logger(__FILE__, K2_FUNC, __LINE__, ::k2::internal::x)

// `x` would be error code returned from any cuda function call or kernel
// launch.
//
// Caution: don't do this:
//     K2_CHECK_CUDA_ERROR(cudaGetLastError())
// as it will call `cudaGetLastError` twice and reset the error status.
//
#ifdef K2_WITH_CUDA
#define K2_CHECK_CUDA_ERROR(x) \
  K2_CHECK_EQ(x, cudaSuccess) << " Error: " << cudaGetErrorString(x) << ". "
#else
#define K2_CHECK_CUDA_ERROR(...) \
  K2_LOG(FATAL) << "k2 compiled without CUDA support"
#endif

// The parameter of `K2_CUDA_SAFE_CALL` should be cuda function call or kernel
// launch.
// Noted we would never call `cudaDeviceSynchronize` in release mode and
// user can even disable this call for debug mode by setting an environment
// variable `K2_SYNC_KERNELS` with any non-empty value, see
// function EnableCudaDeviceSync above.
//
#ifdef K2_WITH_CUDA
#define K2_CUDA_SAFE_CALL(...)                                         \
  do {                                                                 \
    __VA_ARGS__;                                                       \
    if (k2::internal::EnableCudaDeviceSync()) cudaDeviceSynchronize(); \
    cudaError_t e = cudaGetLastError();                                \
    K2_CHECK_CUDA_ERROR(e);                                            \
  } while (0)
#else
// Use a separate K2_CUDA_SAFE_CALL() for CPU
// because the kernel invocation syntax <<< >>>
// is not valid C++
#define K2_CUDA_SAFE_CALL(...) \
  K2_LOG(FATAL) << "k2 compiled without CUDA support"
#endif

// ------------------------------------------------------------
//       For debug check
// ------------------------------------------------------------

#define K2_DCHECK(x) ::k2::internal::kDisableDebug ? (void)0 : K2_CHECK(x)

#define K2_DCHECK_EQ(x, y) \
  ::k2::internal::kDisableDebug ? (void)0 : K2_CHECK_EQ(x, y)

#define K2_DCHECK_NE(x, y) \
  ::k2::internal::kDisableDebug ? (void)0 : K2_CHECK_NE(x, y)

#define K2_DCHECK_LT(x, y) \
  ::k2::internal::kDisableDebug ? (void)0 : K2_CHECK_LT(x, y)

#define K2_DCHECK_LE(x, y) \
  ::k2::internal::kDisableDebug ? (void)0 : K2_CHECK_LE(x, y)

#define K2_DCHECK_GT(x, y) \
  ::k2::internal::kDisableDebug ? (void)0 : K2_CHECK_GT(x, y)

#define K2_DCHECK_GE(x, y) \
  ::k2::internal::kDisableDebug ? (void)0 : K2_CHECK_GE(x, y)

#define K2_DLOG(x)                        \
  ::k2::internal::kDisableDebug ? (void)0 \
                                : ::k2::internal::Voidifier() & K2_LOG(x)

// `x` would be error code returned from any cuda function call or kernel
// launch.
//
// CAUTION: don't do this:
//     auto error = cudaGetLastError();
//     K2_DCHECK_CUDA_ERROR(error);
// as you may reset the error status without checking it in release mode.
#define K2_DCHECK_CUDA_ERROR(x) \
  ::k2::internal::kDisableDebug ? (void)0 : K2_CHECK_CUDA_ERROR(x)

#endif  // K2_CSRC_LOG_H_<|MERGE_RESOLUTION|>--- conflicted
+++ resolved
@@ -116,15 +116,12 @@
         line_num_(line_num),
         level_(level) {
     cur_level_ = GetCurrentLogLevel();
-<<<<<<< HEAD
 #if !defined(__CUDA_ARCH__)
 //    filename_ = RemovePrefix(filename);
     if (cur_level_ <= level_) {
       printf("%s ", GetTimeStamp().c_str());
     }
 #endif
-=======
->>>>>>> 7323b4bf
     switch (level) {
       case TRACE:
         if (cur_level_ <= TRACE) printf("[T] ");
