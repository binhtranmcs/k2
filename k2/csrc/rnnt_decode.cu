--- conflicted
+++ resolved
@@ -159,13 +159,8 @@
         int64_t state_value = states_values_data[state_idx01x],
                 context_state = state_value / num_graph_states,
                 exp = decoder_history_len - col,
-<<<<<<< HEAD
-                state = context_state % (int64_t)pow(vocab_size, exp);
-        state = state / (int64_t)pow(vocab_size, exp - 1);
-=======
                 state = context_state % Pow(vocab_size, exp);
         state = state / Pow(vocab_size, exp - 1);
->>>>>>> b173c11b
         contexts_acc(row, col) = state;
       });
 }
@@ -541,12 +536,8 @@
           // context_state to 586. First, we need to extract 58 from 358, that
           // can be done with `358 % 10^2`, then we append 6 to 58, that can be
           // done with `58 * 10 + 6`.
-          context_state = this_context_state %
-<<<<<<< HEAD
-                          (int64_t)pow(vocab_size, decoder_history_len - 1);
-=======
-                          Pow(vocab_size, decoder_history_len - 1);
->>>>>>> b173c11b
+          context_state =
+              this_context_state % Pow(vocab_size, decoder_history_len - 1);
           context_state = context_state * vocab_size + arc.label;
         }
 
