// k2/csrc/cuda/compose.cc

// Copyright (c)  2020  Xiaomi Corporation (authors: Daniel Povey)

// See ../../LICENSE for clarification regarding multiple authors

#include "k2/csrc/cuda/compose.h"

namespace k2 {

// Caution: this is really a .cu file.  It contains mixed host and device code.



// Note: b is FsaVec<Arc>.
void Intersect(const DenseFsa &a, const FsaVec &b, Fsa *c,
               Array1<int32_t> *arc_map_a = nullptr,
               Array1<int32_t> *arc_map_b = nullptr) {

}



/*
   Pruned intersection (a.k.a. composition) that corresponds to decoding for
   speech recognition-type tasks.  Can use either different decoding graphs (one per
   acoustic sequence) or a shared graph
*/
class MultiGraphDenseIntersect {
 public:
  /**
     Pruned intersection (a.k.a. composition) that corresponds to decoding for
     speech recognition-type tasks

       @param [in] a_fsas  The decoding graphs, one per sequence.  E.g. might just be a linear
                      sequence of phones, or might be something more complicated.  Must
                      have either the same Size0() as b_fsas, or Size0()==1 in which
                      case the graph is shared.
       @param [in] b_fsas  The neural-net output, with each frame containing the log-likes of
                      each phone.  A series of sequences of (in general) different length.
       @param [in] beam    "Default" decoding beam.  The actual beam is dynamic and also depends
                      on max_active and min_active.
       @param [in] max_active  Maximum number of FSA states that are allowed to be active on any given
                     frame for any given intersection/composition task.  This is advisory,
                     in that it will try not to exceed that but may not always succeed.
       @param [in] min_active  Minimum number of FSA states that are allowed to be active on any given
                     frame for any given intersection/composition task.  This is advisory,
                     in that it will try not to have fewer than this number active.
   */
  MultiGraphDenseIntersect(FsaVec &a_fsas,
                           DenseFsaVec &b_fsas,
                           float beam,
                           int32_t max_active,
                           int32_t min_active):
      a_fsas_(a_fsas), b_fsas_(b_fsas), beam_(beam),
      max_active_(max_active), min_active_(min_active),
<<<<<<< HEAD
      dynamic_beams_(a_fsas.GetContext(), b_fsas.Dim0(), beam),
=======
      dynamic_beams_(a_fsas.Dim0(), beam),
>>>>>>> 7a614986
      state_map_(a_fsas.TotSize1(), -1) {
    c_ = GetContext(a_fsas, b_fsas);
    CHECK_GT(beam, 0);
    CHECK_GT(min_active, 0);
    CHECK_GT(max_active, min_active);
    assert(a_fsas.Size0() == b_fsas.Size0() || a_fsas.Size0() == 1);
    CHECK_GT(b_fsas.Size0(), 1);
    a_fsas_stride_ == (a_fsas.Size0() == b_fsas.Size0() ? 1 : 0);
    Intersect();
  }


  /* Does the main work of intersection/composition, but doesn't produce any output;
     the output is provided when you call FormatOutput(). */
  void Intersect() {

    /*
      T is the largest number of (frames+1) of neural net output, or the largest
      number of frames of log-likelihoods we count the final frame with (0,
      -inf, -inf..) that is used for the final-arcc.  The largest number of
      states in the fsas represented by b_fsas equals T+1 (e.g. 1 frame would
      require 2 states, because that 1 frame is the arc from state 0 to state
      1).  So the #states is 2 greater than the actual number of frames in the
      neural-net output.
    */
<<<<<<< HEAD
    int32_t T = b_fsas_.MaxSize(1),
        num_fsas = b_fsas_.Dim0();

    frames_.reserve(T+1);

    frames_.push_back(InitialFrameInfo());  // TODO: implement
                                            // InitialFrameInfo().
=======
    int32_t T = b_fsas_.MaxSize1(),
        num_fsas = b_fsas_.Size0();

    frames_.reserve(T+1);

    frames_.push_back(InitialFrameInfo());
>>>>>>> 7a614986

    for (int32_t t = 0; t < T; t++) {
      frames.push_back(PropagateForward(t, frames.back()));
    }


    {
      // each of these have 3 axes.
      std::vector<RaggedShape*> arcs_shapes(T+1);
      for (int32_t t = 0; t <= T; t++)
        arcs_shapes[t] = &(frames_[t].arcs.shape);

      // oshape_unpruned_ is a 4-axis ragged tensor which is indexed:
      //   oshape_unpruned_[fsa_index][t][state_idx][arc_idx]
      // This is BEFORE BACKWARD PRUNING... oshape_pruned_ will
      // be after backward pruning
      oshape_unpruned_ = MergeToAxis1(arcs_shapes);
    }
    renumber_output_states_.Init(oshape_unpruned_.TotSize(2));
    renumber_output_arcs_.Init(oshape_unpruned_.TotSize(3));

    for (int32_t t = T; t >= 0; t--) {
      // this writes to elements of renumber_output_states_.Keep() and
      // renumber_output_arcs_.Keep().
      PropagateBackward(frames_[t], (t == T ? NULL : frames_[t+1] ));
    }
    oshape_pruned_ = RaggedShape4Subsampled(
        oshape_unpruned_, NULL, NULL,
        &renumber_output_states_, &renumber_output_arcs_);
  }

  FrameInfo *InitialFrameInfo() {
    // TODO
  }

   void FormatOutput(FsaVec *ofsa,
                    Array<int32_t> *arc_map_a,
                    Array<int32_t> *arc_map_b) {

    Context c_cpu = c_->CpuContext();
    int32_t T = a_fsas.MaxSize1();

<<<<<<< HEAD
    int32_t *oshapeu_row_ids3 = oshape_unpruned_.RowIds(3),
        *oshapeu_row_ids2 = oshape_unpruned_.RowIds(2),
        *oshapeu_row_ids1 = oshape_unpruned_.RowIds(1),
        *oshapeu_row_splits3 = oshape_unpruned_.RowSplits(3),
        *oshapeu_row_splits2 = oshape_unpruned_.RowSplits(2),
        *oshapeu_row_splits1 = oshape_unpruned_.RowSplits(1);

    int32_t *oshapep_row_ids3 = oshape_pruned_.RowIds(3),
        *oshapep_row_ids2 = oshape_pruned_.RowIds(2),
        *oshapep_row_ids1 = oshape_pruned_.RowIds(1),
        *oshapep_row_splits3 = oshape_pruned_.RowSplits(3),
        *oshapep_row_splits2 = oshape_pruned_.RowSplits(2),
        *oshapep_row_splits1 = oshape_pruned_.RowSplits(1);
=======
    int32_t *oshapeu_row_ids3 = oshape_unpruned_.RowIds3(),
        *oshapeu_row_ids2 = oshape_unpruned_.RowIds2(),
        *oshapeu_row_ids1 = oshape_unpruned_.RowIds1(),
        *oshapeu_row_splits3 = oshape_unpruned_.RowSplits3(),
        *oshapeu_row_splits2 = oshape_unpruned_.RowSplits2(),
        *oshapeu_row_splits1 = oshape_unpruned_.RowSplits1();

    int32_t *oshapep_row_ids3 = oshape_pruned_.RowIds3(),
        *oshapep_row_ids2 = oshape_pruned_.RowIds2(),
        *oshapep_row_ids1 = oshape_pruned_.RowIds1(),
        *oshapep_row_splits3 = oshape_pruned_.RowSplits3(),
        *oshapep_row_splits2 = oshape_pruned_.RowSplits2(),
        *oshapep_row_splits1 = oshape_pruned_.RowSplits1();
>>>>>>> 7a614986

    // the 0123 and 012 express what type of indexes they are, see comment at
    // top of utils.h
    int32_t *reverse_arc_map0123 = renumbered_output_states_.New2Old().Data(),
        *reverse_state_map012 = renumbered_output_states_.New2Old().Data();

    Array1<Arc*> arcs_data_ptrs(c_cpu, T+1);
    Array1<int32_t*> arcs_row_splits1_ptrs(c_cpu, T+1);
    Array1<int32_t*> arcs_row_splits2_ptrs(c_cpu, T+1);

    int32_t **arcs_row_splits1_ptrs_data = arcs_row_splits1_ptrs.Data();
    for (int32_t t = 0; t <= T; t++) {
      arcs_data_ptrs.Data()[t] = frames_[t]->arcs.values.Data();
<<<<<<< HEAD
      arcs_row_splits1_ptrs.Data()[t] = frames_[t]->arcs.shape.RowSplits(1);
      arcs_row_splits2_ptrs.Data()[t] = frames_[t]->arcs.shape.RowSplits(2);
=======
      arcs_row_splits1_ptrs.Data()[t] = frames_[t]->arcs.shape.RowSplits1();
      arcs_row_splits2_ptrs.Data()[t] = frames_[t]->arcs.shape.RowSplits2();
>>>>>>> 7a614986
    }
    // transfer to GPU if we're using a GPU
    arcs_data_ptrs = arcs_data_ptrs.To(c_);
    arcs_row_splits1_ptrs = arcs_row_splits1_ptrs.To(c_);
    arcs_row_splits2_ptrs = arcs_row_splits2_ptrs.To(c_);
    const ArcInfo **arcs_data_ptrs_data = arcs_data_ptrs.Data();
    const int32_t **arcs_row_splits1_ptrs_data = arcs_row_splits1_ptrs.Data(),
        **arcs_row_splits2_ptrs_data = arcs_row_splits2_ptrs.Data();


    int32_t tot_arcs_pruned = oshape_pruned_.TotSize3();
    arc_map_a = Array<int32_t>(c_, tot_arcs_pruned);
    arc_map_b = Array<int32_t>(c_, tot_arcs_pruned);
    int32_t *arc_map_a_data = arc_map_a.Data(),
        *arc_map_b_data = arc_map_b.Data();
    Array<Arc> arcs_out(c_, tot_arcs_pruned);
    Arc *arcs_out_data = arcs.Data();
    const Arc *a_fsas_arcs = a_fsas_.values.Data();
    int32_t b_fsas_num_cols = b_fsas_.scores.Dim1();
<<<<<<< HEAD
    const int32_t *b_fsas_row_ids1 = b_fsas.shape.RowIds(1).Data();
=======
    const int32_t *b_fsas_row_ids1 = b_fsas.shape.RowIds1().Data();
>>>>>>> 7a614986

    auto lambda_format_arc_data = __host__ __device__ [=] (int32_t pruned_ind0123) -> void {
         int32_t unpruned_ind0123 = reverse_state_map0123[pruned_ind0123];
         int32_t unpruned_ind012 = oshapeu_row_ids3[unpruned_ind0123],
             unpruned_ind01 = oshapeu_row_ids2[unpruned_ind012],
             unpruned_ind01x = oshapeu_row_splits2[unpruned_ind01],
             unpruned_ind01xx = oshapeu_row_splits3[unpruned_ind01x],
             unpruned_indxx23 = unpruned_ind0123 - unpruned_ind01xx,
             unpruned_ind0 = oshapeu_row_ids1[unpruned_ind01], // fsa-id
             unpruned_ind0x = oshapeu_row_splits1[unpruned_ind0],
             unpruned_ind0xx = oshapeu_row_splits2[unpruned_ind0x],
             unpruned_ind1 = unpruned_ind01 - unpruned_ind01, // t
             unpruned_ind01_next_t = unpruned_ind01 + 1,
             unpruned_ind01x_next_t = oshapeu_row_splits2[unpruned_ind01_next_t];

         int32_t *arcs_row_splits1_data = arcs_row_splits1_ptrs_data[t],
             *arcs_row_splits2_data = arcs_row_splits2_ptrs_data[t],
             arcs_ind0x = arcs_row_splits1_data[unpruned_ind0],
             arcs_ind0xx = arcs_row_splits2_data[arcs_ind0x];
         // below: axes 2,3 of the unpruned layout coincide with axes 1,2 of
         // 'arcs'; these are state and arc indexes (within this frame
         // of this FSA).
         int32_t arcs_ind012 = arcs_ind0xx + unpruned_indxx23;
         ArcInfo *arcs_data = arcs_data_ptrs_data[t];
         ArcInfo arc_info = arcs_data[arcs_ind012];

         // we call it ind2 because the state-index is axis 2 of oshape.
         int32_t unpruned_dest_state_ind2 = arc_info.dest_state_ind1,
             unpruned_dest_state_ind012 = unpruned_ind01x_next_t + unpruned_dest_state_ind2,
             pruned_dest_state_ind012 = reverse_state_map012[unpruned_dest_state_ind012],
             pruned_dest_state_ind01 = oshapep_row_ids2[pruned_dest_state_ind012],
             pruned_dest_state_ind0 = oshapep_row_ids1[pruned_dest_state_ind01],
             pruned_dest_state_ind0x = oshapep_row_splits1[pruned_dest_state_ind0],
             pruned_dest_state_ind0xx = oshapep_row_splits2[pruned_dest_state_ind0x],
             pruned_dest_state_indx12 = pruned_dest_state_ind012 - pruned_dest_state_ind0xx;

         // note: the src-state and dest-state have the same ind0 which is the FSA-id.
         int32_t pruned_src_state_ind012 = reverse_state_map012[unpruned_ind012],
             pruned_src_state_indx12 = pruned_src_state_ind012 - pruned_dest_state_ind0xx;

         Arc arc;
         // The numbering for the dest-state in the output Arc is the numbering *within the FSA*,
         // and we ignore the time index (1) because that index will be removed as the FSA format
         // has no notion of time; that's why we use the indx12.

         arc_map_a_data[pruned_ind0123] = arc_info.arc_idx;

         arc.src_state = pruned_src_state_indx12;
         arc.dest_state = pruned_dest_state_indx12;
         arc.symbol = a_fsas_arc[arc_info.arc_idx].symbol;
         int32_t fsa_id = unpruned_ind0, t = unpruned_ind1,
             b_fsas_ind0x = b_fsas_row_ids1[fsa_id],
             b_fsas_ind01 = b_fsas_ind0x + t,
             b_fsas_indxx2 = (arc.symbol + 1),
             b_fsas_arc_ind012 =  b_fsas_ind01 * b_fsas_num_cols + b_fsas_indxx2;
         arc.score = arc_info.arc_loglike;

         arc_map_b_data[pruned_ind0123] = b_fsas_arc_ind012;
         arcs_out_data[pruned_ind0123] = arc;
    };
    Eval(c_, tot_arcs_pruned, lambda_format_arc_data);


    // The output shape will get rid of axis one of oshape_pruned_ (which is the 't' index).
<<<<<<< HEAD
    Array1<int32_t> arcs_row_splits1_out = oshape_pruned_.RowSplits(2)[oshape_pruned_.RowSplits(1)],
        arcs_row_ids2_out = oshape_pruned_.RowIds(1)[oshape_pruned_.RowIds(2)];


    Eval(c_, oshape_pruned_.RowSplits(1).Dim(), lambda_set_row_splits1_out);
    RaggedShape3 output_fsas_shape(arcs_row_splits1_out,
                                   oshape_pruned_.RowSplits(3),
                                   oshape_pruned_.TotSize3(),
                                   arcs_row_ids2_out,
                                   oshape_pruned_.RowIds(3));
=======
    Array1<int32_t> arcs_row_splits1_out = oshape_pruned_.RowSplits2()[oshape_pruned_.RowSplits1()],
        arcs_row_ids2_out = oshape_pruned_.RowIds1()[oshape_pruned_.RowIds2()];


    Eval(c_, oshape_pruned_.RowSplits1().Dim(), lambda_set_row_splits1_out);
    RaggedShape3 output_fsas_shape(arcs_row_splits1_out,
                                   oshape_pruned_.RowSplits3(),
                                   oshape_pruned_.TotSize3(),
                                   arcs_row_ids2_out,
                                   oshape_pruned_.RowIds3());
>>>>>>> 7a614986

    *ofsa = FsaVec(output_fsas_shape, arcs_out);
  }


  /*
    Computes pruning cutoffs for this frame: these are the cutoffs for the arc
    "forward score", one per FSA.  This is a dynamic process involving
    dynamic_beams_ which are updated on each frame (they start off at beam_).

<<<<<<< HEAD
       @param [in] arc_end_scores  The "forward log-probs" (scores) at the
                    end of each arc, i.e. its contribution to the following
                    state.  Is a tensor indexed [fsa_id][state][arc]; we
                    will get rid of the [state] dim, combining it with the
                    [arc] dim, so it's just [fsa_id][arc]
       @return      Returns a vector of log-likelihood cutoffs, one per FSA (the
                    cutoff will be -infinity for FSAs that don't have any active
                    states).  The cutoffs will be of the form: the best score for any
                    arc, minus the dynamic beam.  See the code for how the
                    dynamic beam is adjusted; it will approach 'beam_' as long
                    as the number of active states in each FSA is between min_active
                    and max_active.
  */
  Array1<float> GetPruningCutoffs(const Ragged3<float> &arc_end_scores) {
=======
       @param [in] arc_end_probs  The "forward log-probs" (scores) at the
                   end of each arc, i.e. its contribution to the following
                   state.
       @param [out] cutoffs   Outputs the cutoffs, one per FSA (will be -infinity
                    for FSAs that don't have any active states).  These will
                    be of the form: the best score for any arc, minus the
                    dynamic beam.  Note: `cutoffs` does not have to be sized
                    correctly at entry, it will be overwritten.
   */
  void ComputePruningCutoffs(const Ragged3<float> &arc_end_scores,
                             Array1<float> *cutoffs) {
>>>>>>> 7a614986
    int32 num_fsas = arc_end_scores.Dim0();

    // get the maximum score from each sub-list (i.e. each FSA, on this frame).
    // Note: can probably do this with a cub Reduce operation using an operator
    // that has side effects (that notices when it's operating across a
    // boundary).
    // the max will be -infinity for any FSA-id that doesn't have any active
    // states (e.g. because that stream has finished).
    // Casting to ragged2 just considers the top 2 indexes, ignoring the 3rd.
    // i.e. it's indexed by [fsa_id][state].
    Ragged2<float> end_scores_per_fsa = arc_end_scores.RemoveAxis(1);
    Array1<float> max_per_fsa = MaxPerSublist(end_scores_per_fsa);

    const int32_t *per_fsa_row_splits1_data = end_scores_per_fsa.Data();


    int32_t *active_per_fsa_data = active_states_per_fsa.values.data();
    const float *max_per_fsa_data = max_per_fsa.values.data();
    float *dynamic_beams_data = dynamic_beams_.values.data();
    float default_beam = beam_,
        max_active = max_active_,
        min_active = min_active_;

    Array1<float> cutoffs(c_, num_fsas);
    float *cutoffs_data = cutoffs.Data();

    auto lambda_set_beam_and_cutoffs = __host__ __device__ [=] (int32_t i) -> float {
              float best_loglike = max_per_fsa_data[i],
                  dynamic_beam = dynamic_beams_data[i];
              int32_t num_active = per_fsa_row_splits1_data[i+1] -
                  per_fsa_row_splits1_data[i];
              float new_dynamic_beam;
              if (num_active <= max_active) {
                // Not constrained by max_active...
                if (num_active > min_active) {
                  // Neither the max_active nor min_active constraints
                  // apply.  Gradually approach 'beam'
                  new_dynamic_beam = 0.8 * dynamic_beam + 0.2 * beam;
                } else {
                  // We violated the min_active constraint -> increase beam
                  if (new_dynamic_beam < default_beam)
                    new_dynamic_beam = default_beam;
                  // gradually make the beam larger as long
                  // as we are below min_active
                  new_dynamic_beam *= 1.25;
                }
              } else {
                // We violated the max_active constraint -> decrease beam
                if (new_dynamic_beam > default_beam)
                  new_dynamic_beam = default_beam;
                // Decrease the beam as long as we have more than
                // max_active active states.
                new_dynamic_beam *= 0.85;
              }
              dynamic_beams_data[i] = new_dynamic_beam;
              cutoffs_data[i] = best_loglike - new_dynamic_beam;
    };
    Eval(c_, num_fsas, lambda_set_beam_and_cutoffs);
    return cutoffs;
  }


  /*
    Returns un-pruned list of arcs on this frame, consisting of all arcs leaving
    the states active on 'cur_frame'.  (Note: this is the 1st pass of pruning,
    the forward pass).

       @param [in] t       The time-index (on which to look up log-likes),
                           t >= 0
       @param [in] cur_frame   The FrameInfo for the current frame; only its
                     'states' member is expected to be set up on entry.
   */
<<<<<<< HEAD
  Ragged3<ArcInfo> GetUnprunedArcs(int32_t t, FrameInfo *cur_frame) {
    Ragged2<StateInfo> &states = cur_frame->states;
    const StateInfo *state_values = states.values.data;
    // in a_fsas_ (the decoding graphs), maps from state_ind01 to arc_ind01x.
    const int32_t *fsa_arc_splits = a_fsas_.RowSplits(2).data();
=======
  Array1<Arc> GetUnprunedArcs(int32_t t, FrameInfo *cur_frame) {
    Ragged2<StateInfo> &states = cur_frame->states;
    const StateInfo *state_values = states.values.data;
    // in a_fsas_ (the decoding graphs), maps from state_ind01 to arc_ind01x.
    const int32_t *fsa_arc_splits = a_fsas_.RowSplits2().data();
>>>>>>> 7a614986
    int32_t a_fsas_stride = a_fsas_stride_;

    // frame_state_ind01 combines the FSA-index and state-index (into 'cur_frame->states')
    __host__ __device__ auto num_arcs_lambda = [=] (int32_t state_ind01) -> int32_t {
          int32_t a_fsas_state_ind01 = state_values[i].a_fsas_state_ind01,
                      a_fsas_arc_ind01x = fsa_arc_splits[a_fsas_state_ind01],
                      a_fsas_arc_ind01x_next = fsa_arc_splits[a_fsas_state_ind01+1],
                      a_fsas_num_arcs_x1x = fsa_arc_ind01x - fsa_arc_ind01x_next;
                   return num_arcs_x1x;
              };
    // `num_arcs` gives the num-arcs for each state in `states`.
    Array<int32_t> num_arcs(c_, states.values.size(), num_arcs_lambda);

    // initialize shape of array that will hold arcs leaving the active states.
    // Its shape is [fsa_index][state][arc]; the top two levels are shared with
    // `states`.  'ai' means ArcInfo.
    RaggedShape3 ai_shape = Ragged3FromSizes(states.shape, num_arcs);

    // 'ai' means ArcInfo
<<<<<<< HEAD
    const int32_t *ai_row_ids1 = ai_shape.RowIds(1),   // from state_ind01 (into `states` or `ai_shape`) -> fsa_ind0
        *ai_row_ids2 = ai_shape.RowIds(2),   // from arc_ind012 (into `ai_shape`) to state_ind01
        *ai_row_splits2 = ai_shape.RowSplits(2),  // from state_ind01 to arc_ind01x
        *a_fsas_row_splits2 = a_fsas_.RowSplits(2);  // from state_ind01 (into
=======
    const int32_t *ai_row_ids1 = ai_shape.RowIds1(),   // from state_ind01 (into `states` or `ai_shape`) -> fsa_ind0
        *ai_row_ids2 = ai_shape.RowIds2(),   // from arc_ind012 (into `ai_shape`) to state_ind01
        *ai_row_splits2 = ai_shape.RowSplits2(),  // from state_ind01 to arc_ind01x
        *a_fsas_row_splits2 = a_fsas_.RowSplits2();  // from state_ind01 (into
>>>>>>> 7a614986
                                                     // a_fsas_) to arc_ind01x
                                                     // (into a_fsas_)

    const Arc *arcs = a_fsas_.values.Data();
    // fsa_ind0 to ind0x (into b_fsas_), which gives the 1st row for this
    // sequence.
<<<<<<< HEAD
    const int32_t *b_fsas_row_ids1 = b_fsas_.shape.RowIds(1);
=======
    const int32_t *b_fsas_row_ids1 = b_fsas_.shape.RowIds1();
>>>>>>> 7a614986
    const float *score_data = b_fsas_.scores.Data();
    int score_num_cols = b_fsas_.scores.Dim1();

    Ragged3<ArcInfo> ai(ai_shape);
    ArcInfo *ai_data = ai.values.Data();  // uninitialized

    __host__ __device__ auto ai_lambda = [=] (int32_t ai_arc_ind012) -> void {
          int32_t ai_state_ind01 = ai_row_ids2[ai_arc_ind012],
              ai_fsa_ind0 = ai_row_ids1[ai_state_ind01],
              ai_arc_ind01x = ai_row_splits2[ai_state_ind01],
              ai_arc_indxx2 = ai_arc_ind012 - ai_arc_ind01x;
          StateInfo sinfo = state_values[ai_row_id];
          int32_t a_fsas_arc_ind01x = a_fsas_row_splits2[sinfo.a_fsas_state_ind01],
              a_fsas_arc_ind012 = a_fsas_arc_ind01x + ai_arc_indxx2;
          Arc arc = arcs[a_fsas_arc_ind012];

          int32_t scores_ind0x = b_fsas_row_ids1[ai_fsa_ind0],
              scores_ind01 = scores_ind0x + t, // t == ind1 into 'scores'
              scores_ind2 = arc.symbol + 1,  // the +1 is so that -1 can be handled
              scores_ind012 = (scores_ind01 * scores_num_cols) + scores_ind2;
          assert(static_cast<uint32_t>(scores_ind2) < static_cast<uint32_t>(scores_num_cols));
          float acoustic_score = score_data[scores_ind012];
          ArcInfo ai;
          ai.a_fsas_arc_ind012 = a_fsas_arc_ind012;
          ai.arc_loglike = acoustic_score + arc.score;
          ai.end_loglike = sinfo.forward_loglike + ai.arc_loglike;
          // at least currently, the ArcInfo object's src_state and dest_state are
          // ind1's not ind01's, i.e. they don't contain the FSA-index, where as
          // the ai element is an ind01, so we need to do this to conver to an ind01;
          // this relies on the fact that sinfo.abs_state_id == arc.src_state + a_fsas_fsa_ind0x.
          ai.u.dest_a_fsas_state_ind01 = sinfo.a_fsas_state_ind01 + arc.dest_state - arc.src_state;
          ai_data[i] = ai;
        };
    Eval(c_, ai.values.size(), ai_lambda);
    return ai;
  }


  /*
    Does the forward-propagation (basically: the decoding step) and
    returns a newly allocated FrameInfo* object for the next frame.
   */
  FrameInfo* PropagateForward(int t, FrameInfo *cur_frame) {
    Ragged2<StateInfo> &states = cur_frame->states;
    Array3<ArcInfo> ai = GetUnprunedArcs(t, cur_frame);
    const ArcInfo *ai_data = arc_info.values.Data();

    Ragged3<float> ai_loglikes(
        arc_info.shape,
        Array1<float>(arc_info.values.Dim(),
                      __host__ __device__ [=](int32_t i) -> float { return ai_data[i].end_loglike; }));


    // `cutoffs` is of dimension num_fsas.
    Array1<float> cutoffs = GetPruningCutoffs(&ai_loglikes);

    float *cutoffs_data = cutoffs.data();


    // write certain indexes i (indexes into arc_info.elems) to state_map_.data().
    // Keeps track of the active states and will allow us to assign a numbering to them.
    int *ai_row_ids1 = arc_info.RowIds(1).data(),
        *ai_row_ids2 = arc_info.RowIds(2).data(),
        *state_map_data = state_map_.data();
    auto lambda3 == __host__ __device__ [ai_data,ai_row_ids1,ai_row_ids2,cutoffs_data](int32_t i) -> void {
                                 int32_t fsa_id = ai_row_ids1[ai_row_ids2[i]];
                                 int32_t abs_dest_state = ai_data[i].abs_dest_state;
                                 float end_loglike = ai_data[i].end_loglike,
                                     cutoff = cutoffs_data[fsa_id];
                                 if (end_loglikes > cutoff) {
                                   // The following is a race condition as multiple threads may write to
                                   // the same location, but it doesn't matter, the point32_t is to assign
                                   // one index i
                                   state_map_data[abs_dest_state] = i;
                                 }
                               };
    Eval(D, arc_info.elems.size(), lambda3);


    // 1 if we keep this arc, else 0.  The unusual way we initialize this is
    // because we need the memory region to cover one extra element, due to how
    // ExclusiveSum() works.
    Array1<char> keep_this_arc = Array1<char>(c_, arc_info.elems.size()+1,
                                              0).Range(0, arc_info.elems.size());

    // This is like `keep_this_arc`, but but only *one* of the arcs leading to
    // any given state has this nonzero (that one becomes the representative
    // that determines the order in which we'll list the destination states).
    Array1<char> keep_this_state = Array1<char>(c_, arc_info.elems.size()+1,
                                                0).Range(0, arc_info.elems.size());

    // Note: we don't just keep arcs that were above the pruning threshold, we
    // keep all arcs whose destination-states survived pruning.  Later we'll
    // prune with the lattice beam, using both forward and backward scores.
    char *keep_this_arc_data = keep_this_arc.data(),
        *keep_this_state_data = keep_this_state.data();
    auto lambda_keep = __host__ __device__ [=](int32_t i) -> void {
                                         int32_t abs_dest_state = ai_data[i].abs_dest_state;
                                         int j = state_map_data[abs_dest_state];
                                         if (j != -1) {
                                           keep_this_arc_data[j] = 1;
                                           if (j == i)
                                             keep_this_state_data[i] = 1;
                                         }
                                       };
    Eval(D, arc_info.elems.size(), lambda_keep);

    // The '+1' is so we can easily get the total num-arcs and num-states.
    Array1<int32_t> arc_reorder(c_, arc_info.elems.size() + 1),
        state_reorder(c_, arc_info.elems.size() + 1);
    ExclusiveSum(keep_this_arc, &arc_reorder);
    ExclusiveSum(keep_this_state, &state_reorder);

    // OK, 'arc_reorder' and 'state_reorder' contain indexes for where we put
    // each kept arc and each kept state.  They map from old index to new index.
    int num_arcs = arc_reorder[arc_reorder.size()-1],
        num_states = state_reorder[state_reorder.size()-1];

    int *arc_reorder_data = arc_reorder.data(),
        *state_reorder_data = state_reorder.data();

    // state_to_fsa_id maps from an index into the next frame's
    // FrameInfo::states.values() vector (i.e. a frame-state-index on the *next*
    // frame) to the FSA-id associated with it.  It should be non-decreasing.
    Array1<int32_t> state_to_fsa_id(c_, num_states);
    { // This block sets 'state_to_fsa_id'.
      int *states_row_ids = states.RowIds(1);  // maps from index into `states`,
      // == current frame's
      // frame-state-index to FSA-id.

      int *abs_state_to_fsa_index = a_fsas_.RowIds(1).data();
      int *state_to_fsa_id_data = state_to_fsa_id.data();
      auto lambda_stateid = __host__ __device__ [=]->void {
                                                  int this_state_j = state_reorder_data[i],
                                                      next_state_j = state_reorder_data[i+1];
                                                  if (next_state_j > this_state_j) {
                                                    int abs_dest_state = ai_data[i].u.abs_dest_state,
                                                        fsa_id = abs_state_to_fsa_index[abs_dest_state];
                                                    state_to_fsa_id_data[this_state_j] = fsa_id;
                                                  }
                                                };
      Eval(c_, arc_info.elems.size(), lambda_stateid);
      assert(IsMonotonic(state_to_fsa_id));
    }
    // The following creates a structure that contains a subset of the elements
    // of `arc_info`, determined by `keep_this_arc`.  We already computed the
    // exclusive sum so we use that rather than using `keep_this_arc` directly.
    cur_frame->arcs = Ragged3<Arc>(RaggedShape3SubsampledFromNumbering(arc_info.shape,
                                                                       arc_reorder),
                                   Array1<Arc>(c_, num_arcs));

    FrameInfo *ans = new FrameInfo();
    ans->states = Ragged2FromRowIds(num_fsas,
                                    state_to_fsa_id,
                                    Array1<ArcInfo>(D, num_arcs));
    auto lambda_init_loglike = __host__ __device__ [] (int32_t i) -> void {
                           ans->states[i].forward_loglike = FloatToOrderedInt(-std::numeric_limits<BaseFloat>::infinity());
                                                   };
    Eval(c_, num_states, lambda_init_loglike);


    // we'll set up the data of the kept arcs below..
    ArcInfo *kept_ai_data = cur_frame->arcs.values.data();
    StateInfo *kept_states_data = ans->states.data();

    // Modify the elements of `state_map` to refer to the indexes into
    // `ans->states` / `kept_states_data`, rather than the indexes into ai_data.
    // Note: this will decrease some of the values in `state_map`, in general.
    auto lambda_modify_state_map = __host__ __device__ [=](int32_t i) ->void {
               int this_j = state_reorder_data[i],
                   next_j = state_reorder_data[i+1];
               if (next_j > this_j)
                 state_map[ai_data[i].abs_dest_state] = this_j;
            };
    Eval(c_, arc_info.elems.size(), lambda_modify_state_map);

    auto lambda_set_arcs_and_states = __host__ __device__ [=](int32_t i) ->void {
            int this_j = arc_reorder_data[i],
                next_j = arc_reorder_data[i+1];
            // Note: I have a idea to reduce main-memory bandwidth by
            // caching writes in a fixed-size array in shared memory
            // (store: best-prob, index).  We'd go round robin, try e.g.
            // twice.
            // Would have to do this with a functor rather than a lambda,
            // as __shared__ won't work on CPU.

            //
            if (next_j > this_j) {
              // implies this was one of the arcs to keep.
              ArcInfo info = ai_data[i];
              int abs_dest_state = info.u.abs_dest_state;
              // set the dest_frame_state_idx in
              int dest_frame_state_idx = state_map[abs_dest_state];
              info.u.dest_frame_state_idx = dest_frame_state_idx;
              kept_ai_data[this_j] = info;
              // Note: multiple threads may write the same thing, on the next line.
              kept_states_data[dest_frame_state_idx].abs_state_id = abs_dest_state;
              int32_t end_loglike_int = FloatToOrderedInt(info.end_loglike);
              // Set the forward log-like of the dest state to the largest of any of the
              // incoming arcs.
              atomicMax(&(kept_states_data[dest_frame_state_idx].forward_loglike),
                        end_loglike_int);
            }
        };
    Eval(c_, arc_info.elems.size(), lambda_set_arcs_and_states);
    return ans;
  }
  /*
    Does backward propagation of log-likes, which means setting the backward_loglike
    field of the StateInfo variable.  These backward log-likes are normalized in such
    a way that you can add them with the forward log-likes and get the log-like ratio
    to the best path.  So for the final state we set the backward log-like to
    the negative of the forward loglike.
       @param [in]  cur_frame    The FrameInfo for the frame on which we want to
                                 set the forward log-like
       @param [in]  next_frame  NULL if this is is the last frame of the sequence;
                                otherwise the next frame's FrameInfo; arcs on
                                `cur_frame` have transitions to states on `next_frame`.
                                The `backward_loglike` values in `next_frame` are
                                assumed to already be set.
   */
  void PropagateBackward(FrameInfo *cur_frame,
                         FrameInfo *next_frame) {

    int32_t num_states = cur_frame->states.values.size(),
        num_arcs = cur_frame->arcs.values.size();
    Ragged2<StateInfo> &cur_states = cur_frame->states;
    StateInfo *cur_states_data = cur_states.values.data();

    int32_t tot_states = a_fsas_.TotSize1();
<<<<<<< HEAD
    int32_t *a_fsas_row_ids1 = a_fsas_.RowIds(1),
        *a_fsas_row_splits1 = a_fsas_.RowSplits(1);
=======
    int32_t *a_fsas_row_ids1 = a_fsas_.RowIds1(),
        *a_fsas_row_splits1 = a_fsas_.RowSplits1();
>>>>>>> 7a614986

    const int32_t minus_inf = FloatToOrderedInt(-std::numeric_limits<BaseFloat>::infinity());

    /* arc_backward_probs represents the backward-prob at the beginning of the
       arc.  Indexing is [frame_state_index][arc_index], where frame_state_index
       and arc_index are respectively ind01 and ind2 w.r.t. frames_[t]->arcs. */

    Ragged2<int32_t> arc_backward_prob(AppendAxis(cur_frame->arcs.shape, 0),
                                       Array<int32_t>(c_, num_arcs));
    int32_t *arc_backward_prob_data = arc_backward_prob.values.data();

    ArcInfo *arcs_data = cur_frame->arcs.values.data();
    int32_t *arcs_rowids1 = cur_frame->arcs.RowIds(2).data(),
        *arcs_rowids2 = cur_frame->arcs.RowIds(2).data(),
        *arcs_row_splits1 = cur_frame->arcs.RowSplits(1).data(),
        *arcs_row_splits2 = cur_frame->arcs.RowSplits(2).data(),

    float beam = beam_;

<<<<<<< HEAD
    int32_t *oshape_row_splits1 = oshape_unpruned_.RowSplits(1),
        *oshape_row_splits2 = oshape_unpruned_.RowSplits(2),
        *oshape_row_splits3 = oshape_unpruned_.RowSplits(3);
=======
    int32_t *oshape_row_splits1 = oshape_unpruned_.RowSplits1(),
        *oshape_row_splits2 = oshape_unpruned_.RowSplits2(),
        *oshape_row_splits3 = oshape_unpruned_.RowSplits3();
>>>>>>> 7a614986

    // these have the "output" formatting where we number things with
    // oshape_unpruned_, which is indexed [fsa][t][state][arc].
    char *keep_arcs_data = renumber_output_arcs_.Keep().Data(),
        *keep_states_data = renumber_output_states_.Keep().Data();

    if (next_frame != NULL) {
      // compute arc backward probs, and set elements of 'keep_arcs'
      StateInfo *cur_states_data = cur_frame->states.values.data();

      // arc_row_ids maps from arc-idx to frame-state-idx, i.e. ind012 into
      // `arcs` to ind01 into `arcs`.

      // next_states_row_splits1 maps from fsa_ind0 to state_ind01
      int32_t *next_states_row_splits1 = next_frame->states.RowSplits(1).Data();

      StateInfo *next_states_data = next_frame->states.values.data();
      auto lambda_set_arc_backward_prob_and_keep = __host__ __device__ [=] (int32_t arcs_ind012) -> void {
          ArcInfo *arc = arcs_data + arcs_ind012;
          int32_t state_ind01 = arcs_rowids2[arc_ind012],
              fsa_ind0 = arc_rowids1[state_ind01],
              fsa_ind0x = arc_row_splits1[fsa_ind0],
              fsa_ind0xx = arc_row_splits2[fsa_ind0x],
              arcs_indx12 = arcs_ind012 - fsa_ind0xx;

          int32_t dest_state_ind01 =  arc->u.dest_state_ind01,
              next_state_ind0x = next_states_row_splits1[fsa_ind0],
              dest_state_ind1 = dest_state_ind01 - next_state_ind0x;
          arc->u.dest_state_ind1 = dest_state_ind1;

          float arc_loglike = arc->arc_loglike;
          int32_t dest_state_backward_loglike =
              next_states_data[dest_state_ind01].backward_loglike;
          // 'backward_loglike' is the loglike at the beginning of the arc
          float backward_loglike = arc_loglike + OrderedIntToFloat(
              dest_state_backward_loglike);
          float src_state_forward_loglike =
              OrderedIntToFloat(cur_states_data[arc_row_ids[arcs_ind012]].forward_loglike);
          char keep_this_arc = (backward_loglike + src_state_forward_loglike >= -beam);
          int32_t oshape_arc_ind0x = oshape_row_splits1[fsa_ind0],
              oshape_arc_ind01 = oshape_arc_ind0x + t,
              oshape_arc_ind01x = oshape_row_splits2[oshape_arc_ind01],
              oshape_arc_ind01xx = oshape_row_splits3[oshape_arc_ind01x],
              oshape_arc_ind0123 = oshape_arc_ind01xx + arc_indx12;
          // note, for the previous line: indexes 1 and 2 of FrameInfo::arcs (==state,arc)
          // become indexes 2 and 3 of oshape_unpruned_.

          keep_arcs_data[oshape_arc_ind0123] = keep_this_arc;
          arc_backward_prob_data[i] = FloatToOrderedInt(backward_loglike);
      };
      Eval(c_, arc_backward_prob.values.Dim(), lambda_set_arc_backward_prob);
    } else {
      assert(arc_backward_prob.size() == 0);
    }
    Eval(c_, cur_frame->arcs.values.size(), lambda_set_arc_backward_prob);

    /* note, the elements of state_backward_prob that don't have arcs leaving them will
       be set to the supplied default.  */
    Array1<int32_t> state_backward_prob = MaxPerSublist(
        arc_backward_prob,
        FloatToOrderedInt(-std::numeric_limits<float>::infinity()));


    int32_t num_fsas = a_fsas_.Dim0();
    assert(cur_frame->states.Dim0() == num_fsas);

    auto lambda_set_state_backward_prob = __host__ __device__ [=] (int32_t state_ind01) -> void {
        StateInfo *info = cur_states_data + state_ind01;
        int32_t fsas_state_ind01 = info->fsas_state_ind01,
            fsa_ind0 = a_fsas_row_ids1[fsas_state_ind01],
            fsas_state_ind0x_next = a_fsas_row_splits1[fsa_ind0+1];
        float forward_loglike = OrderedIntToFloat(info->forward_loglike),
            backward_loglike;
        int32_t is_final_state = (fsas_state_ind01+1 > fsas_state_ind0x_next);
        if (is_final_state) {
          backward_loglike = forward_loglike;
        } else {
          backward_loglike = FloatToOrderedInt(state_backward_prob[i]);
        }
        char keep_this_state = (backward_loglike + forward_loglike >= -beam);

        // we can use the arcs row-splits because the structure of
        // FrameInfo::states is the same as the top level structure of
        // FrameInfo::arcs.
        int32_t states_ind0x = next_arcs_row_splits1[fsa_ind0],
            states_indx1 = state_ind01 - state_ind0x;

        int32_t oshape_ind0x = oshape_row_splits1[fsa_ind0],
            oshape_ind01 = oshape_ind0x + t,
            oshape_ind01x = oshape_row_splits2[oshape_ind01],
            oshape_ind012 = oshape_ind01x + states_indx1;
        // note: axis 1 of 'states' corresponds to axis 2 of 'oshape'; it's the
        // state index.  Also,

        keep_states_data[oshape_ind012] = keep_this_state;
        if (!keep_this_state) {
          // The reason we set the backward_loglike to -infinity here if it's
          // outside the beam, is to prevent disconnected states from appearing
          // after pruning due to numerical roundoff effects near the boundary
          // at `-beam`.  It would otherwise be correct and harmless to omit
          // this if-block.
          backward_loglike = -std::numeric_limits<float>::infinity();
        }
        info->backward_loglike = FloatToOrderedInt(backward_loglike);
    };
    Eval(c_, cur_frame->states.values.size(), lambda_set_state_backward_prob);
  }


<<<<<<< HEAD
=======
  /*
    renumber cur_frame->arcs and cur_frame->states, based on cur_frame->states_renumber,
    cur_frame->arcs_renumber and next_frame->states_renumber.  This gets rid of arcs that
    were pruned on the backward pass.  Initially I was going to combine this with formatting
    the output, but it became too complicated.
        @param [in]  cur_frame   The current frame's FrameInfo, that we are renumbering
        @param [in] next_frame   The next frame's FrameInfo, or nullptr if this is the last
                                 frame; used to modify the dest_frame_state_idx element of
                                 the ArcInfo.
        @param [in] num_arcs_renumbered  Will equal cur_frame->arcs_renumber[-1], supplied
                                 for performance reasons.
        @param [in] num_states_renumbered  Will equal cur_frame->states_renumber[-1], supplied
                                 for performance reasons.
  */
  void RenumberArcsAndStates(FrameInfo *cur_frame,
                             FrameInfo *next_frame,
                             int32_t num_arcs_renumbered,
                             int32_t num_states_renumbered) {
    Array<int32_t> mem(c_, num_states_renumbered + num_arcs_renumbered),
        row_ids1 = mem.Range(0, num_states_renumbered),
        row_ids2 = mem.Range(num_states_renumbered, num_arcs_renumbered);


    int32_t *new_row_ids1_data = row_ids1.Data(),
        *new_row_ids2_data = row_ids2.Data(),
        *old_row_ids1_data = cur_frame->arcs.shape.RowIds1().Data(),
        *old_row_ids2_data = cur_frame->arcs.shape.RowIds2().Data();

    Array<ArcInfo> new_ai(c_, num_arcs_renumbered);
    ArcInfo *new_ai_data = new_ai.Data();
    int32_t *arcs_renumber_data = cur_frame->arcs_renumber.Data(),
        *states_renumber_data = cur_frame->arcs_renumber.Data(),
        *next_states_renumber_data = (next_frame != nullptr ?
                                      next_frame->states_renumber.Data() : nullptr);
    // RE nullptr above: we won't ever dereference that because the last frame
    // will have zero arcs, so the kernel will never run.

    auto lambda_renumber_arcs = __host__ __device__ [=] (int i) {
        int32_t new_i = arcs_renumber_data[i],
            new_i1 = arcs_renumber_data[i+1];
        if (new_i1 == new_i)  // This arc was pruned away
          return;

                                                    };


    // TODO: we may actually not need the StateInfo, but renumbering it for now in case it's
    // useful for debugging.
    Array<StateInfo> new_si(c_, num_states_renumbered);
    ArcInfo *new_si_data = new_ai.Data();





  }


  /*
     Get the info about the number of states and arcs on this frame for each FSA
     in 0..num_fsas-1, after renumbering (i.e. taking into account the backward
     pass pruning which created `states_renumber` and `arcs_renumber`).
           @param [in] frame   FrameInfo that we need sizes for
           @param [out] this_states_sizes   Vector of size num_fsas; we write
                               to here the number of un-pruned states that are
                               active for each FSA.
           @param [out] this_arcs_sizes   Vector of size num_fsas; we write
                               to here the number of un-pruned arcs that are
                               active for each FSA.
  */
  void GetSizeInfo(ContextPtr ctx,
                   FrameInfo *frame,
                   Array1<int32_t> this_states_sizes,
                   Array1<int32_t> this_arcs_sizes) {
    int32_t num_fsas = a_fsas_.Dim0();
    CHECK_EQ(num_fsas, this_states_sizes.Size());
    CHECK_EQ(num_fsas, this_arcs_sizes.Size());

    // Note: frame->arcs.RowSplits1() == frame->states.RowSplits1().
    const int32_t *arcs_row_splits1 = frame->arcs.RowSplits1().Data(),
        *arcs_row_splits2 = frame->arcs.RowSplits2().Data(),
        *states_renumber = frame->states_renumber.Data(),
        *arcs_renumber = frame->arcs_renumber.Data();
    int32_t *states_sizes = this_states_sizes.Data(),
        *arcs_sizes = this_arcs_sizes.Data();

    auto lambda_get_size = __host__ __device__ [=] (int i) {
     int state_begin = arcs_row_splits1[i],
         state_end = arc_row_splits1[i+1],
         arc_begin = arcs_row_splits2[state_begin],
         arc_end = arcs_row_splits2[state_end],
         mapped_state_begin = states_renumber[state_begin],
         mapped_state_end = states_renumber[state_end],
         mapped_arc_begin = arcs_renumber[arc_begin],
         mapped_arc_end = arcs_renumber[arc_end];
     states_sizes[i] = mapped_state_end - mapped_state_begin;
     arcs_sizes[i] = mapped_arc_end = mapped_arc_begin;
                                               };
    Eval(c_, num_fsas, lambda_get_size);
  }
>>>>>>> 7a614986

  /* Information associated with a state active on a particular frame..  */
  struct StateInfo {
    /* abs_state_id is the state-index in a_fsas_.  Note: the ind0 in here
       won't necessarily match the ind0 within FrameInfo::state if
       a_fsas_stride_ == 0. */
    int32_t a_fsas_state_ind01;

    /* Caution: this is ACTUALLY A FLOAT that has been bit-twiddled using
       FloatToOrderedInt/OrderedIntToFloat so we can use atomic max.  It
       represents a Viterbi-style 'forward probability'.  (Viterbi, meaning: we
       use max not log-sum).  You can take the pruned lattice and rescore it if
       you want log-sum.  */
    int32_t forward_loglike;

    /* Note: this `backward_loglike` is the best score of any path from here to the
       end, minus the best path in the overall FSA, i.e. it's the backward score
       you get if, at the final-state, you set backward_loglike == forward_loglike.
       So backward_loglike + forward_loglike <= 0, and you can treat it somewhat
       like a posterior (except they don't sum to one as we're using max, not
       log-add).

       Caution: this is ACTUALLY A FLOAT that has been bit-twiddled using
       FloatToOrderedInt/OrderedIntToFloat so we can use atomic max.  It
       represents a Viterbi-style 'forward probability'.  (Viterbi, meaning: we
       use max not log-sum).  You can take the pruned lattice and rescore it if
       you want log-sum.  */
    int32_t backward_loglike;
  };

  struct ArcInfo {   // for an arc that wasn't pruned away...
    int32_t a_fsas_arc_ind012;  // the arc-index in a_fsas_.
    float arc_loglike;  // loglike on this arc: equals loglike from data (nnet
                        // output, == b_fsas), plus loglike from the arc in a_fsas.

    union {
      // these 3 different ways of storing the index of the destination state are
      // used at different stages of the algorithm; we give them different names
      // for clarity.
      int32_t dest_a_fsas_state_ind01;  // The destination-state as an index into a_fsas_.
      int32_t dest_info_state_ind01;  // The destination-state as an index into the next
                                      // FrameInfo's `arcs` or `states`
      int32_t dest_info_state_ind1;   // The destination-state as an index the next
                                      // FrameInfo's `arcs` or `states`, this time
                                      // omitting the FSA-index.


    } u;

    float end_loglike;  // loglike at the end of the arc just before
                        // (conceptually) it joins the destination state.

  };


  // The information we have for each frame of the pruned-intersection (really: decoding)
  // algorithm.  We keep an array of these, one for each frame, up to the length of the
  // longest sequence we're decoding plus one.
  struct FrameInfo {
    // States that are active at the beginning of this frame.  Indexed
    // [fsa_ind][state_ind], where fsa_ind indexes b_fsas_ (and a_fsas_, if
    // a_fsas_stride_ != 0); and state_ind just enumerates the active states
    // on this frame.
    Ragged2<StateInfo> states;

    // Indexed [fsa_ind][state_ind][arc_ind].. the first 2 indexes are
    // the same as those into 'states' (the first 2 levels of the structure
    // are shared), and the last one enumerates the arcs leaving each of those
    // states.
    //
    // Note: there may be indexes [fsa_ind] that have no states (because that
    // FSA had fewer frames than the max), and indexes [fsa_ind][state_ind] that
    // have no arcs due to pruning.
    Ragged3<ArcInfo> arcs;

  };

  ContextPtr c_;
  FsaVec &a_fsas_;
  int32_t a_fsas_stride_;  // 1 if we use a different FSA per sequence, 0 if the
                           // decoding graph is shared.
  DenseFsaVec &b_fsas_;
  float beam_;
  int32_t max_active_;
  int32_t max_active_;
  Array1<float> dynamic_beams_;  // dynamic beams (initially just beam_ but
                                 // change due to max_active/min_active
                                 // constraints).
  Array1<int32_t> state_map_;  // state_map_ is of size (total number of states
                               // in all the FSAS in a_fsas_).  It is used on
                               // each frame to compute and store the mapping
                               // from active states to the position in the
                               // `states` array.  Between frames, all values
                               // have -1 in them.

  std::vector<FrameInfo*> frames_;

  // This is a rearranged version of the info in 'frames', computed at the end of the forward
  // pass before pruning.  It is indexed [fsa_id][t][state][arc].
  RaggedShape oshape_unpruned_;

  // these two Renumbering objects dictate how we renumber oshape_unpruned_,
  // i.e. which states and arcs we delete.  The data in their Keep() members,
  // which are vectors of chars, are written to in PropagateBackward().
  Renumbering renumber_output_states_;
  Renumbering renumber_output_arcs_;

  // This is as oshape_unpruned_, but after the backward-pass pruning.
  // It is indexed [fsa_id][t][state][arc].
  RaggedShape oshape_pruned_;

};

// compose/intersect array of FSAs (multiple streams decoding or training in
// parallel, in a batch)...
void IntersectDensePruned(FsaVec &a_fsas,
                          DenseFsaVec &b_fsas,
                          float beam,
                          int32_t max_active,
                          FsaVec *ofsa,
                          Array1<int32_t> *arc_map_a,
                          Array1<int32_t> *arc_map_b) {

  // We should maybe give these objects some kind of Device() function so we can
  // use a single template to do this kind of thing.
  // We don't need to check device of arc_map_a / arc_map_b since we'll
  // output to them by assignment, overwriting any old data.
  CheckSameDevice(a_fsas, b_fsas);

  int32_t tot_num_active = a_fsas.tot_size1();

  // `state_id_map` is used on each frame to establish a mapping between
  // absolute-state-ids in a_fsas (i.e. indexes into a_fsas.{row_splits2(),row_ids3()})
  // and a linear vector of active states used on each frame.
  Array1<int32_t> state_id_map(tot_num_active, -1);


  /*
     T is the largest number of (frames+1) in any of the FSAs.  Note: each of the FSAs
     has a last-frame that has a NULL pointer to the data, and on this 'fake frame' we
     process final-transitions.
   */
  int32_t T = a_fsas.MaxSize1();




  Array1<int32_t> a_index;
  Array1<int32_t> b_index;

  Array1<int32_t> fsa_id;
  Array1<int32_t> out_state_id;

  Array1<HashKeyType> state_repr_hash;  // hash-value of corresponding elements of a_fsas and b_fsas

  Hash<HashKeyType, int32_t, Hasher> repr_hash_to_id;  // Maps from (fsa_index, hash of state_repr) to
}

}  // namespace k2<|MERGE_RESOLUTION|>--- conflicted
+++ resolved
@@ -54,11 +54,7 @@
                            int32_t min_active):
       a_fsas_(a_fsas), b_fsas_(b_fsas), beam_(beam),
       max_active_(max_active), min_active_(min_active),
-<<<<<<< HEAD
       dynamic_beams_(a_fsas.GetContext(), b_fsas.Dim0(), beam),
-=======
-      dynamic_beams_(a_fsas.Dim0(), beam),
->>>>>>> 7a614986
       state_map_(a_fsas.TotSize1(), -1) {
     c_ = GetContext(a_fsas, b_fsas);
     CHECK_GT(beam, 0);
@@ -84,7 +80,6 @@
       1).  So the #states is 2 greater than the actual number of frames in the
       neural-net output.
     */
-<<<<<<< HEAD
     int32_t T = b_fsas_.MaxSize(1),
         num_fsas = b_fsas_.Dim0();
 
@@ -92,15 +87,6 @@
 
     frames_.push_back(InitialFrameInfo());  // TODO: implement
                                             // InitialFrameInfo().
-=======
-    int32_t T = b_fsas_.MaxSize1(),
-        num_fsas = b_fsas_.Size0();
-
-    frames_.reserve(T+1);
-
-    frames_.push_back(InitialFrameInfo());
->>>>>>> 7a614986
-
     for (int32_t t = 0; t < T; t++) {
       frames.push_back(PropagateForward(t, frames.back()));
     }
@@ -142,7 +128,6 @@
     Context c_cpu = c_->CpuContext();
     int32_t T = a_fsas.MaxSize1();
 
-<<<<<<< HEAD
     int32_t *oshapeu_row_ids3 = oshape_unpruned_.RowIds(3),
         *oshapeu_row_ids2 = oshape_unpruned_.RowIds(2),
         *oshapeu_row_ids1 = oshape_unpruned_.RowIds(1),
@@ -156,21 +141,6 @@
         *oshapep_row_splits3 = oshape_pruned_.RowSplits(3),
         *oshapep_row_splits2 = oshape_pruned_.RowSplits(2),
         *oshapep_row_splits1 = oshape_pruned_.RowSplits(1);
-=======
-    int32_t *oshapeu_row_ids3 = oshape_unpruned_.RowIds3(),
-        *oshapeu_row_ids2 = oshape_unpruned_.RowIds2(),
-        *oshapeu_row_ids1 = oshape_unpruned_.RowIds1(),
-        *oshapeu_row_splits3 = oshape_unpruned_.RowSplits3(),
-        *oshapeu_row_splits2 = oshape_unpruned_.RowSplits2(),
-        *oshapeu_row_splits1 = oshape_unpruned_.RowSplits1();
-
-    int32_t *oshapep_row_ids3 = oshape_pruned_.RowIds3(),
-        *oshapep_row_ids2 = oshape_pruned_.RowIds2(),
-        *oshapep_row_ids1 = oshape_pruned_.RowIds1(),
-        *oshapep_row_splits3 = oshape_pruned_.RowSplits3(),
-        *oshapep_row_splits2 = oshape_pruned_.RowSplits2(),
-        *oshapep_row_splits1 = oshape_pruned_.RowSplits1();
->>>>>>> 7a614986
 
     // the 0123 and 012 express what type of indexes they are, see comment at
     // top of utils.h
@@ -184,13 +154,8 @@
     int32_t **arcs_row_splits1_ptrs_data = arcs_row_splits1_ptrs.Data();
     for (int32_t t = 0; t <= T; t++) {
       arcs_data_ptrs.Data()[t] = frames_[t]->arcs.values.Data();
-<<<<<<< HEAD
       arcs_row_splits1_ptrs.Data()[t] = frames_[t]->arcs.shape.RowSplits(1);
       arcs_row_splits2_ptrs.Data()[t] = frames_[t]->arcs.shape.RowSplits(2);
-=======
-      arcs_row_splits1_ptrs.Data()[t] = frames_[t]->arcs.shape.RowSplits1();
-      arcs_row_splits2_ptrs.Data()[t] = frames_[t]->arcs.shape.RowSplits2();
->>>>>>> 7a614986
     }
     // transfer to GPU if we're using a GPU
     arcs_data_ptrs = arcs_data_ptrs.To(c_);
@@ -210,11 +175,7 @@
     Arc *arcs_out_data = arcs.Data();
     const Arc *a_fsas_arcs = a_fsas_.values.Data();
     int32_t b_fsas_num_cols = b_fsas_.scores.Dim1();
-<<<<<<< HEAD
     const int32_t *b_fsas_row_ids1 = b_fsas.shape.RowIds(1).Data();
-=======
-    const int32_t *b_fsas_row_ids1 = b_fsas.shape.RowIds1().Data();
->>>>>>> 7a614986
 
     auto lambda_format_arc_data = __host__ __device__ [=] (int32_t pruned_ind0123) -> void {
          int32_t unpruned_ind0123 = reverse_state_map0123[pruned_ind0123];
@@ -279,7 +240,6 @@
 
 
     // The output shape will get rid of axis one of oshape_pruned_ (which is the 't' index).
-<<<<<<< HEAD
     Array1<int32_t> arcs_row_splits1_out = oshape_pruned_.RowSplits(2)[oshape_pruned_.RowSplits(1)],
         arcs_row_ids2_out = oshape_pruned_.RowIds(1)[oshape_pruned_.RowIds(2)];
 
@@ -287,21 +247,9 @@
     Eval(c_, oshape_pruned_.RowSplits(1).Dim(), lambda_set_row_splits1_out);
     RaggedShape3 output_fsas_shape(arcs_row_splits1_out,
                                    oshape_pruned_.RowSplits(3),
-                                   oshape_pruned_.TotSize3(),
+                                   oshape_pruned_.TotSize(3),
                                    arcs_row_ids2_out,
                                    oshape_pruned_.RowIds(3));
-=======
-    Array1<int32_t> arcs_row_splits1_out = oshape_pruned_.RowSplits2()[oshape_pruned_.RowSplits1()],
-        arcs_row_ids2_out = oshape_pruned_.RowIds1()[oshape_pruned_.RowIds2()];
-
-
-    Eval(c_, oshape_pruned_.RowSplits1().Dim(), lambda_set_row_splits1_out);
-    RaggedShape3 output_fsas_shape(arcs_row_splits1_out,
-                                   oshape_pruned_.RowSplits3(),
-                                   oshape_pruned_.TotSize3(),
-                                   arcs_row_ids2_out,
-                                   oshape_pruned_.RowIds3());
->>>>>>> 7a614986
 
     *ofsa = FsaVec(output_fsas_shape, arcs_out);
   }
@@ -312,7 +260,6 @@
     "forward score", one per FSA.  This is a dynamic process involving
     dynamic_beams_ which are updated on each frame (they start off at beam_).
 
-<<<<<<< HEAD
        @param [in] arc_end_scores  The "forward log-probs" (scores) at the
                     end of each arc, i.e. its contribution to the following
                     state.  Is a tensor indexed [fsa_id][state][arc]; we
@@ -327,19 +274,6 @@
                     and max_active.
   */
   Array1<float> GetPruningCutoffs(const Ragged3<float> &arc_end_scores) {
-=======
-       @param [in] arc_end_probs  The "forward log-probs" (scores) at the
-                   end of each arc, i.e. its contribution to the following
-                   state.
-       @param [out] cutoffs   Outputs the cutoffs, one per FSA (will be -infinity
-                    for FSAs that don't have any active states).  These will
-                    be of the form: the best score for any arc, minus the
-                    dynamic beam.  Note: `cutoffs` does not have to be sized
-                    correctly at entry, it will be overwritten.
-   */
-  void ComputePruningCutoffs(const Ragged3<float> &arc_end_scores,
-                             Array1<float> *cutoffs) {
->>>>>>> 7a614986
     int32 num_fsas = arc_end_scores.Dim0();
 
     // get the maximum score from each sub-list (i.e. each FSA, on this frame).
@@ -412,19 +346,11 @@
        @param [in] cur_frame   The FrameInfo for the current frame; only its
                      'states' member is expected to be set up on entry.
    */
-<<<<<<< HEAD
   Ragged3<ArcInfo> GetUnprunedArcs(int32_t t, FrameInfo *cur_frame) {
     Ragged2<StateInfo> &states = cur_frame->states;
     const StateInfo *state_values = states.values.data;
     // in a_fsas_ (the decoding graphs), maps from state_ind01 to arc_ind01x.
     const int32_t *fsa_arc_splits = a_fsas_.RowSplits(2).data();
-=======
-  Array1<Arc> GetUnprunedArcs(int32_t t, FrameInfo *cur_frame) {
-    Ragged2<StateInfo> &states = cur_frame->states;
-    const StateInfo *state_values = states.values.data;
-    // in a_fsas_ (the decoding graphs), maps from state_ind01 to arc_ind01x.
-    const int32_t *fsa_arc_splits = a_fsas_.RowSplits2().data();
->>>>>>> 7a614986
     int32_t a_fsas_stride = a_fsas_stride_;
 
     // frame_state_ind01 combines the FSA-index and state-index (into 'cur_frame->states')
@@ -444,28 +370,17 @@
     RaggedShape3 ai_shape = Ragged3FromSizes(states.shape, num_arcs);
 
     // 'ai' means ArcInfo
-<<<<<<< HEAD
     const int32_t *ai_row_ids1 = ai_shape.RowIds(1),   // from state_ind01 (into `states` or `ai_shape`) -> fsa_ind0
         *ai_row_ids2 = ai_shape.RowIds(2),   // from arc_ind012 (into `ai_shape`) to state_ind01
         *ai_row_splits2 = ai_shape.RowSplits(2),  // from state_ind01 to arc_ind01x
         *a_fsas_row_splits2 = a_fsas_.RowSplits(2);  // from state_ind01 (into
-=======
-    const int32_t *ai_row_ids1 = ai_shape.RowIds1(),   // from state_ind01 (into `states` or `ai_shape`) -> fsa_ind0
-        *ai_row_ids2 = ai_shape.RowIds2(),   // from arc_ind012 (into `ai_shape`) to state_ind01
-        *ai_row_splits2 = ai_shape.RowSplits2(),  // from state_ind01 to arc_ind01x
-        *a_fsas_row_splits2 = a_fsas_.RowSplits2();  // from state_ind01 (into
->>>>>>> 7a614986
                                                      // a_fsas_) to arc_ind01x
                                                      // (into a_fsas_)
 
     const Arc *arcs = a_fsas_.values.Data();
     // fsa_ind0 to ind0x (into b_fsas_), which gives the 1st row for this
     // sequence.
-<<<<<<< HEAD
     const int32_t *b_fsas_row_ids1 = b_fsas_.shape.RowIds(1);
-=======
-    const int32_t *b_fsas_row_ids1 = b_fsas_.shape.RowIds1();
->>>>>>> 7a614986
     const float *score_data = b_fsas_.scores.Data();
     int score_num_cols = b_fsas_.scores.Dim1();
 
@@ -696,13 +611,8 @@
     StateInfo *cur_states_data = cur_states.values.data();
 
     int32_t tot_states = a_fsas_.TotSize1();
-<<<<<<< HEAD
     int32_t *a_fsas_row_ids1 = a_fsas_.RowIds(1),
         *a_fsas_row_splits1 = a_fsas_.RowSplits(1);
-=======
-    int32_t *a_fsas_row_ids1 = a_fsas_.RowIds1(),
-        *a_fsas_row_splits1 = a_fsas_.RowSplits1();
->>>>>>> 7a614986
 
     const int32_t minus_inf = FloatToOrderedInt(-std::numeric_limits<BaseFloat>::infinity());
 
@@ -722,15 +632,9 @@
 
     float beam = beam_;
 
-<<<<<<< HEAD
     int32_t *oshape_row_splits1 = oshape_unpruned_.RowSplits(1),
         *oshape_row_splits2 = oshape_unpruned_.RowSplits(2),
         *oshape_row_splits3 = oshape_unpruned_.RowSplits(3);
-=======
-    int32_t *oshape_row_splits1 = oshape_unpruned_.RowSplits1(),
-        *oshape_row_splits2 = oshape_unpruned_.RowSplits2(),
-        *oshape_row_splits3 = oshape_unpruned_.RowSplits3();
->>>>>>> 7a614986
 
     // these have the "output" formatting where we number things with
     // oshape_unpruned_, which is indexed [fsa][t][state][arc].
@@ -840,109 +744,6 @@
   }
 
 
-<<<<<<< HEAD
-=======
-  /*
-    renumber cur_frame->arcs and cur_frame->states, based on cur_frame->states_renumber,
-    cur_frame->arcs_renumber and next_frame->states_renumber.  This gets rid of arcs that
-    were pruned on the backward pass.  Initially I was going to combine this with formatting
-    the output, but it became too complicated.
-        @param [in]  cur_frame   The current frame's FrameInfo, that we are renumbering
-        @param [in] next_frame   The next frame's FrameInfo, or nullptr if this is the last
-                                 frame; used to modify the dest_frame_state_idx element of
-                                 the ArcInfo.
-        @param [in] num_arcs_renumbered  Will equal cur_frame->arcs_renumber[-1], supplied
-                                 for performance reasons.
-        @param [in] num_states_renumbered  Will equal cur_frame->states_renumber[-1], supplied
-                                 for performance reasons.
-  */
-  void RenumberArcsAndStates(FrameInfo *cur_frame,
-                             FrameInfo *next_frame,
-                             int32_t num_arcs_renumbered,
-                             int32_t num_states_renumbered) {
-    Array<int32_t> mem(c_, num_states_renumbered + num_arcs_renumbered),
-        row_ids1 = mem.Range(0, num_states_renumbered),
-        row_ids2 = mem.Range(num_states_renumbered, num_arcs_renumbered);
-
-
-    int32_t *new_row_ids1_data = row_ids1.Data(),
-        *new_row_ids2_data = row_ids2.Data(),
-        *old_row_ids1_data = cur_frame->arcs.shape.RowIds1().Data(),
-        *old_row_ids2_data = cur_frame->arcs.shape.RowIds2().Data();
-
-    Array<ArcInfo> new_ai(c_, num_arcs_renumbered);
-    ArcInfo *new_ai_data = new_ai.Data();
-    int32_t *arcs_renumber_data = cur_frame->arcs_renumber.Data(),
-        *states_renumber_data = cur_frame->arcs_renumber.Data(),
-        *next_states_renumber_data = (next_frame != nullptr ?
-                                      next_frame->states_renumber.Data() : nullptr);
-    // RE nullptr above: we won't ever dereference that because the last frame
-    // will have zero arcs, so the kernel will never run.
-
-    auto lambda_renumber_arcs = __host__ __device__ [=] (int i) {
-        int32_t new_i = arcs_renumber_data[i],
-            new_i1 = arcs_renumber_data[i+1];
-        if (new_i1 == new_i)  // This arc was pruned away
-          return;
-
-                                                    };
-
-
-    // TODO: we may actually not need the StateInfo, but renumbering it for now in case it's
-    // useful for debugging.
-    Array<StateInfo> new_si(c_, num_states_renumbered);
-    ArcInfo *new_si_data = new_ai.Data();
-
-
-
-
-
-  }
-
-
-  /*
-     Get the info about the number of states and arcs on this frame for each FSA
-     in 0..num_fsas-1, after renumbering (i.e. taking into account the backward
-     pass pruning which created `states_renumber` and `arcs_renumber`).
-           @param [in] frame   FrameInfo that we need sizes for
-           @param [out] this_states_sizes   Vector of size num_fsas; we write
-                               to here the number of un-pruned states that are
-                               active for each FSA.
-           @param [out] this_arcs_sizes   Vector of size num_fsas; we write
-                               to here the number of un-pruned arcs that are
-                               active for each FSA.
-  */
-  void GetSizeInfo(ContextPtr ctx,
-                   FrameInfo *frame,
-                   Array1<int32_t> this_states_sizes,
-                   Array1<int32_t> this_arcs_sizes) {
-    int32_t num_fsas = a_fsas_.Dim0();
-    CHECK_EQ(num_fsas, this_states_sizes.Size());
-    CHECK_EQ(num_fsas, this_arcs_sizes.Size());
-
-    // Note: frame->arcs.RowSplits1() == frame->states.RowSplits1().
-    const int32_t *arcs_row_splits1 = frame->arcs.RowSplits1().Data(),
-        *arcs_row_splits2 = frame->arcs.RowSplits2().Data(),
-        *states_renumber = frame->states_renumber.Data(),
-        *arcs_renumber = frame->arcs_renumber.Data();
-    int32_t *states_sizes = this_states_sizes.Data(),
-        *arcs_sizes = this_arcs_sizes.Data();
-
-    auto lambda_get_size = __host__ __device__ [=] (int i) {
-     int state_begin = arcs_row_splits1[i],
-         state_end = arc_row_splits1[i+1],
-         arc_begin = arcs_row_splits2[state_begin],
-         arc_end = arcs_row_splits2[state_end],
-         mapped_state_begin = states_renumber[state_begin],
-         mapped_state_end = states_renumber[state_end],
-         mapped_arc_begin = arcs_renumber[arc_begin],
-         mapped_arc_end = arcs_renumber[arc_end];
-     states_sizes[i] = mapped_state_end - mapped_state_begin;
-     arcs_sizes[i] = mapped_arc_end = mapped_arc_begin;
-                                               };
-    Eval(c_, num_fsas, lambda_get_size);
-  }
->>>>>>> 7a614986
 
   /* Information associated with a state active on a particular frame..  */
   struct StateInfo {
