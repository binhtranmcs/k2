--- conflicted
+++ resolved
@@ -54,12 +54,7 @@
                            int32_t min_active):
       a_fsas_(a_fsas), b_fsas_(b_fsas), beam_(beam),
       max_active_(max_active), min_active_(min_active),
-<<<<<<< HEAD
       dynamic_beams_(a_fsas.GetContext(), b_fsas.Dim0(), beam) {
-=======
-      dynamic_beams_(a_fsas.GetContext(), b_fsas.Dim0(), beam),
-      state_map_(a_fsas.TotSize1(), -1) {
->>>>>>> 885ff723
     c_ = GetContext(a_fsas, b_fsas);
     CHECK_GT(beam, 0);
     CHECK_GT(min_active, 0);
@@ -187,7 +182,7 @@
     int32_t b_fsas_num_cols = b_fsas_.scores.Dim1();
     const int32_t *b_fsas_row_ids1 = b_fsas.shape.RowIds(1).Data();
 
-<<<<<<< HEAD
+
     auto lambda_format_arc_data = __host__ __device__ [=] (int32_t pruned_idx0123) -> void {
          int32_t unpruned_idx0123 = reverse_state_map0123[pruned_idx0123];
          int32_t unpruned_idx012 = oshapeu_row_ids3[unpruned_idx0123],
@@ -201,21 +196,6 @@
              unpruned_idx1 = unpruned_idx01 - unpruned_idx01, // t
              unpruned_idx01_next_t = unpruned_idx01 + 1,
              unpruned_idx01x_next_t = oshapeu_row_splits2[unpruned_idx01_next_t];
-=======
-    auto lambda_format_arc_data = __host__ __device__ [=] (int32_t pruned_ind0123) -> void {
-         int32_t unpruned_ind0123 = reverse_state_map0123[pruned_ind0123];
-         int32_t unpruned_ind012 = oshapeu_row_ids3[unpruned_ind0123],
-             unpruned_ind01 = oshapeu_row_ids2[unpruned_ind012],
-             unpruned_ind01x = oshapeu_row_splits2[unpruned_ind01],
-             unpruned_ind01xx = oshapeu_row_splits3[unpruned_ind01x],
-             unpruned_indxx23 = unpruned_ind0123 - unpruned_ind01xx,
-             unpruned_ind0 = oshapeu_row_ids1[unpruned_ind01], // fsa-id
-             unpruned_ind0x = oshapeu_row_splits1[unpruned_ind0],
-             unpruned_ind0xx = oshapeu_row_splits2[unpruned_ind0x],
-             unpruned_ind1 = unpruned_ind01 - unpruned_ind01, // t
-             unpruned_ind01_next_t = unpruned_ind01 + 1,
-             unpruned_ind01x_next_t = oshapeu_row_splits2[unpruned_ind01_next_t];
->>>>>>> 885ff723
 
          int32_t *arcs_row_splits1_data = arcs_row_splits1_ptrs_data[t],
              *arcs_row_splits2_data = arcs_row_splits2_ptrs_data[t],
@@ -267,23 +247,17 @@
 
     // The output shape will get rid of axis one of oshape_pruned_ (which is the 't' index).
     Array1<int32_t> arcs_row_splits1_out = oshape_pruned_.RowSplits(2)[oshape_pruned_.RowSplits(1)],
-        arcs_row_ids2_out = oshape_pruned_.RowIds(1)[oshape_pruned_.RowIds(2)];
+        arcs_row_ids1_out = oshape_pruned_.RowIds(1)[oshape_pruned_.RowIds(2)];
 
 
     Eval(c_, oshape_pruned_.RowSplits(1).Dim(), lambda_set_row_splits1_out);
-<<<<<<< HEAD
-    RaggedShape output_fsas_shape = RaggedShape3(arcs_row_splits1_out,
-                                                 oshape_pruned_.RowSplits(3),
-                                                 oshape_pruned_.TotSize(3),
-                                                 arcs_row_ids2_out,
-                                                 oshape_pruned_.RowIds(3));
-=======
-    RaggedShape3 output_fsas_shape(arcs_row_splits1_out,
-                                   oshape_pruned_.RowSplits(3),
-                                   oshape_pruned_.TotSize(3),
-                                   arcs_row_ids2_out,
-                                   oshape_pruned_.RowIds(3));
->>>>>>> 885ff723
+
+    RaggedShape output_fsas_shape = RaggedShape3(&arcs_row_splits1_out,
+                                                 &arcs_row_ids1_out,
+                                                 -1,
+                                                 &oshape_pruned_.RowSplits(3),
+                                                 &oshape_pruned_.RowIds(3),
+                                                 -1);
 
     *ofsa = FsaVec(output_fsas_shape, arcs_out);
   }
@@ -320,23 +294,13 @@
     // i.e. it's indexed by [fsa_id][state].
     Ragged2<float> end_scores_per_fsa = arc_end_scores.RemoveAxis(1);
     Array1<float> max_per_fsa = MaxPerSublist(end_scores_per_fsa);
-<<<<<<< HEAD
-
     const int32_t *per_fsa_row_splits1_data = end_scores_per_fsa.Data();
 
 
     int32_t *active_per_fsa_data = active_states_per_fsa.values.Data();
     const float *max_per_fsa_data = max_per_fsa.values.Data();
     float *dynamic_beams_data = dynamic_beams_.values.Data();
-=======
-
-    const int32_t *per_fsa_row_splits1_data = end_scores_per_fsa.Data();
-
-
-    int32_t *active_per_fsa_data = active_states_per_fsa.values.data();
-    const float *max_per_fsa_data = max_per_fsa.values.data();
-    float *dynamic_beams_data = dynamic_beams_.values.data();
->>>>>>> 885ff723
+
     float default_beam = beam_,
         max_active = max_active_,
         min_active = min_active_;
@@ -393,13 +357,10 @@
   Ragged3<ArcInfo> GetUnprunedArcs(int32_t t, FrameInfo *cur_frame) {
     Ragged2<StateInfo> &states = cur_frame->states;
     const StateInfo *state_values = states.values.data;
-<<<<<<< HEAD
+
     // in a_fsas_ (the decoding graphs), maps from state_idx01 to arc_idx01x.
     const int32_t *fsa_arc_splits = a_fsas_.RowSplits(2).Data();
-=======
-    // in a_fsas_ (the decoding graphs), maps from state_ind01 to arc_ind01x.
-    const int32_t *fsa_arc_splits = a_fsas_.RowSplits(2).data();
->>>>>>> 885ff723
+
     int32_t a_fsas_stride = a_fsas_stride_;
 
     // frame_state_idx01 combines the FSA-index and state-index (into 'cur_frame->states')
@@ -419,19 +380,12 @@
     RaggedShape ai_shape = RaggedShapeFromSizes(states.shape, num_arcs);
 
     // 'ai' means ArcInfo
-<<<<<<< HEAD
+
     const int32_t *ai_row_ids1 = ai_shape.RowIds(1),   // from state_idx01 (into `states` or `ai_shape`) -> fsa_idx0
         *ai_row_ids2 = ai_shape.RowIds(2),   // from arc_idx012 (into `ai_shape`) to state_idx01
         *ai_row_splits2 = ai_shape.RowSplits(2),  // from state_idx01 to arc_idx01x
         *a_fsas_row_splits2 = a_fsas_.RowSplits(2);  // from state_idx01 (into
                                                      // a_fsas_) to arc_idx01x
-=======
-    const int32_t *ai_row_ids1 = ai_shape.RowIds(1),   // from state_ind01 (into `states` or `ai_shape`) -> fsa_ind0
-        *ai_row_ids2 = ai_shape.RowIds(2),   // from arc_ind012 (into `ai_shape`) to state_ind01
-        *ai_row_splits2 = ai_shape.RowSplits(2),  // from state_ind01 to arc_ind01x
-        *a_fsas_row_splits2 = a_fsas_.RowSplits(2);  // from state_ind01 (into
-                                                     // a_fsas_) to arc_ind01x
->>>>>>> 885ff723
                                                      // (into a_fsas_)
 
     const Arc *arcs = a_fsas_.values.Data();
@@ -481,7 +435,6 @@
     returns a newly allocated FrameInfo* object for the next frame.
    */
   FrameInfo* PropagateForward(int t, FrameInfo *cur_frame) {
-<<<<<<< HEAD
     Ragged<StateInfo> &states = cur_frame->states;
     // ai has 3 axes: fsa_id, state, arc.
     Ragged<ArcInfo> ai = GetUnprunedArcs(t, cur_frame);
@@ -490,22 +443,12 @@
     Ragged<float> ai_loglikes(
         arc_info.shape,
         Array1<float>(c_, arc_info.values.Dim(),
-=======
-    Ragged2<StateInfo> &states = cur_frame->states;
-    Array3<ArcInfo> ai = GetUnprunedArcs(t, cur_frame);
-    const ArcInfo *ai_data = arc_info.values.Data();
-
-    Ragged3<float> ai_loglikes(
-        arc_info.shape,
-        Array1<float>(arc_info.values.Dim(),
->>>>>>> 885ff723
                       __host__ __device__ [=](int32_t i) -> float { return ai_data[i].end_loglike; }));
 
 
     // `cutoffs` is of dimension num_fsas.
     Array1<float> cutoffs = GetPruningCutoffs(&ai_loglikes);
 
-<<<<<<< HEAD
     float *cutoffs_data = cutoffs.Data();
 
 
@@ -521,19 +464,6 @@
     auto lambda_set_state_map = [=] __host__ __device__(int32_t arc_idx012) -> void {
                                  int32_t fsa_id = ai_row_ids1[ai_row_ids2[arc_idx012]];
                                  int32_t dest_state_idx012 = ai_data[i].a_fsas_arc_idx012;
-=======
-    float *cutoffs_data = cutoffs.data();
-
-
-    // write certain indexes i (indexes into arc_info.elems) to state_map_.data().
-    // Keeps track of the active states and will allow us to assign a numbering to them.
-    int *ai_row_ids1 = arc_info.RowIds(1).data(),
-        *ai_row_ids2 = arc_info.RowIds(2).data(),
-        *state_map_data = state_map_.data();
-    auto lambda3 == __host__ __device__ [ai_data,ai_row_ids1,ai_row_ids2,cutoffs_data](int32_t i) -> void {
-                                 int32_t fsa_id = ai_row_ids1[ai_row_ids2[i]];
-                                 int32_t abs_dest_state = ai_data[i].abs_dest_state;
->>>>>>> 885ff723
                                  float end_loglike = ai_data[i].end_loglike,
                                      cutoff = cutoffs_data[fsa_id];
                                  if (end_loglikes > cutoff) {
@@ -598,7 +528,7 @@
     // frame) to the FSA-id associated with it.  It should be non-decreasing.
     Array1<int32_t> state_to_fsa_id(c_, num_states);
     { // This block sets 'state_to_fsa_id'.
-<<<<<<< HEAD
+
       int32_t *state_to_fsa_id_data = state_to_fsa_id.Data();
       auto lambda_state_to_fsa_id = [=] __host__ __device__ (int32_t arc_idx012) -> void {
          int32_t fsa_id = ai_row_ids1[ai_row_ids2[arc_idx012]],
@@ -609,24 +539,7 @@
          }
       };
       Eval(c_, ai.values.Dim(), lambda_stateid);
-=======
-      int *states_row_ids = states.RowIds(1);  // maps from index into `states`,
-      // == current frame's
-      // frame-state-index to FSA-id.
-
-      int *abs_state_to_fsa_index = a_fsas_.RowIds(1).data();
-      int *state_to_fsa_id_data = state_to_fsa_id.data();
-      auto lambda_stateid = __host__ __device__ [=]->void {
-                                                  int this_state_j = state_reorder_data[i],
-                                                      next_state_j = state_reorder_data[i+1];
-                                                  if (next_state_j > this_state_j) {
-                                                    int abs_dest_state = ai_data[i].u.abs_dest_state,
-                                                        fsa_id = abs_state_to_fsa_index[abs_dest_state];
-                                                    state_to_fsa_id_data[this_state_j] = fsa_id;
-                                                  }
-                                                };
-      Eval(c_, arc_info.elems.size(), lambda_stateid);
->>>>>>> 885ff723
+
       assert(IsMonotonic(state_to_fsa_id));
     }
     // The following creates a structure that contains a subset of the elements
@@ -751,19 +664,12 @@
                                        Array<int32_t>(c_, num_arcs));
     int32_t *arc_backward_prob_data = arc_backward_prob.values.Data();
 
-<<<<<<< HEAD
+
     ArcInfo *arcs_data = cur_frame->arcs.values.Data();
     int32_t *arcs_rowids1 = cur_frame->arcs.RowIds(2).Data(),
         *arcs_rowids2 = cur_frame->arcs.RowIds(2).Data(),
         *arcs_row_splits1 = cur_frame->arcs.RowSplits(1).Data(),
         *arcs_row_splits2 = cur_frame->arcs.RowSplits(2).Data(),
-=======
-    ArcInfo *arcs_data = cur_frame->arcs.values.data();
-    int32_t *arcs_rowids1 = cur_frame->arcs.RowIds(2).data(),
-        *arcs_rowids2 = cur_frame->arcs.RowIds(2).data(),
-        *arcs_row_splits1 = cur_frame->arcs.RowSplits(1).data(),
-        *arcs_row_splits2 = cur_frame->arcs.RowSplits(2).data(),
->>>>>>> 885ff723
 
     float beam = beam_;
 
@@ -778,20 +684,14 @@
 
     if (next_frame != NULL) {
       // compute arc backward probs, and set elements of 'keep_arcs'
-<<<<<<< HEAD
+
       StateInfo *cur_states_data = cur_frame->states.values.Data();
-=======
-      StateInfo *cur_states_data = cur_frame->states.values.data();
->>>>>>> 885ff723
 
       // arc_row_ids maps from arc-idx to frame-state-idx, i.e. idx012 into
       // `arcs` to idx01 into `arcs`.
 
-<<<<<<< HEAD
+
       // next_states_row_splits1 maps from fsa_idx0 to state_idx01
-=======
-      // next_states_row_splits1 maps from fsa_ind0 to state_ind01
->>>>>>> 885ff723
       int32_t *next_states_row_splits1 = next_frame->states.RowSplits(1).Data();
 
       StateInfo *next_states_data = next_frame->states.values.Data();
@@ -883,11 +783,8 @@
         }
         info->backward_loglike = FloatToOrderedInt(backward_loglike);
     };
-<<<<<<< HEAD
+
     Eval(c_, cur_frame->states.values.Dim(), lambda_set_state_backward_prob);
-=======
-    Eval(c_, cur_frame->states.values.size(), lambda_set_state_backward_prob);
->>>>>>> 885ff723
   }
 
 
