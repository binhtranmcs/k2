/**
 * @brief
 * ragged
 *
 * @copyright
 * Copyright (c)  2020  Xiaomi Corporation (authors: Daniel Povey
 *                                                   Haowen Qiu)
 *
 * @copyright
 * See LICENSE for clarification regarding multiple authors
 */

#ifndef K2_CSRC_RAGGED_H_
#define K2_CSRC_RAGGED_H_

#include <string>
#include <utility>
#include <vector>

#include "k2/csrc/array.h"
#include "k2/csrc/context.h"
#include "k2/csrc/log.h"

namespace k2 {

// Caution, RaggedShapeLayer is mostly for internal use and users should not
// generally interact with it directly.  A layer represents the connection
// between one axis and the next; a RaggedShape with a single layer is the
// minimal RaggedShape.
//
// Note: row_splits is of size num_rows + 1 and row_ids is of size
// num_elements.
struct RaggedShapeLayer {
  // Search for "row_splits concept" in utils.h for explanation.  row_splits
  // is required; it must always be nonempty for a RaggedShapeLayer to be valid.
  Array1<int32_t> row_splits;
  // Search for "row_ids concept" in utils.h for explanation
  Array1<int32_t> row_ids;

  // cached_tot_size can be viewed as the number of elements in a ragged
  // matrix,
  // or -1 if not known.  (Note: it can legitimately be 0, if there are no
  // elements).

  // If cached_tot_size >= 0 and row_ids is nonempty, cached_tot_size will
  // equal row_ids.Dim().
  // If cached_tot_size >= 0, it will be equal to
  // row_splits[row_splits.Dim() - 1].
  int32_t cached_tot_size;
};

class RaggedShapeIndexIterator;
class RaggedShape;
// Will write the elements as x, e.g. "[ [ x x ] [x] ]"
std::ostream &operator<<(std::ostream &stream, const RaggedShape &shape);

// Reader from string, expects "x" (i.e. the letter x) for the elements, e.g. "[
// [ x x ] [ x x x ] ]".  The spaces are optional.  Will crash if the input was
// invalid (e.g. mismatched brackets or inconsistent depth).
std::istream &operator>>(std::istream &stream, RaggedShape &shape);

class RaggedShape {
 public:
  int32_t Dim0() const {
    K2_CHECK_GT(layers_.size(), 0);
    return layers_[0].row_splits.Dim() - 1;
  }
  /* Return the  total size on this axis.  Requires 0 <= axis < NumAxes() and
     for axis=0 the returned value is the same as Dim0().
     Caution: we use const_cast inside this function as it may actually modify
     the cached_tot_size members of RaggedShapeLayer if not set.
  */
  int32_t TotSize(int32_t axis) const;

  /* Append `other` to `*this` (in-place version that modifies `*this`).
     `other` must have the same number of axes as `this`.  This is efficient in
     an amortized way, i.e. should take time/work that's O(n) in the size of
     `other`, not `*this`, if you make many calls to Append().  This is due to
     the policy used in Region::Extend(), where it at least doubles the size
     each time, similar to std::vector.
     Be very careful with this, because many operations on Ragged tensors will
     silently share memory (there is normally an implicit assumption that
     the row_splits and row_indexes are constant).
  */
  void Append(const RaggedShape &other);

  // Returns the number of elements that a ragged array with this shape would
  // have.
  int32_t NumElements() const { return TotSize(NumAxes() - 1); }

  /*
    Return the row-splits for axis `axis` with `0 < axis < NumAxes()`.
    The dimension is the (total) number of rows on this axis plus one,
    and the elements are in the range [0,N] where N is the TotSize()
    on axis `axis+1`
   */
  Array1<int32_t> &RowSplits(int32_t axis) {
    K2_CHECK_GT(axis, 0);
    K2_CHECK_LT(axis, NumAxes());
    // Note row_splits is always nonempty for valid RaggedShapeLayer.
    return layers_[axis - 1].row_splits;
  }

  const Array1<int32_t> &RowSplits(int32_t axis) const {
    K2_CHECK_GT(axis, 0);
    K2_CHECK_LT(axis, NumAxes());
    // Note row_splits is always nonempty for valid RaggedShapeLayer.
    return layers_[axis - 1].row_splits;
  }

  /*
    Return the row-ids for axis `axis` with `0 < axis < NumAxes()`.
   The dimension is the number of elements on this axis == TotSize(axis).
  */
  Array1<int32_t> &RowIds(int32_t axis);
  const Array1<int32_t> &RowIds(int32_t axis) const {
    return const_cast<RaggedShape *>(this)->RowIds(axis);
  }

  int32_t NumAxes() const { return static_cast<int32_t>(layers_.size()) + 1; }

  int32_t NumLayers() const { return static_cast<int32_t>(layers_.size()); }

  // Gives max size of any list on the provided axis,
  // with 0 < axis < NumAxes().  Equals max difference between successive
  // row_splits on that axis.
  int32_t MaxSize(int32_t axis);

  ContextPtr &Context() const { return layers_[0].row_splits.Context(); }

  /*
    It is an error to call this if this.NumAxes() <= 2.  This will return
    a RaggedShape with one fewer axis, containing only the elements of
    *this for which the value on axis `axis` is i.  CAUTION:
    currently this only works for `axis == 0`.

      @param [in]  axis   Axis to index on.  CAUTION: currently only 0
                         is supported.
      @param [in]  i     Index to select
      @param [out] value_offset   If non-NULL, the offset into the
                         values necessary to take the needed sub-part
                         of the data will be written to here.
   */
  RaggedShape Index(int32_t axis, int32_t i, int32_t *value_offset = nullptr);

  /*
    Given a vector `indexes` of length NumAxes() which is a valid index
    for this RaggedShape, returns the integer offset for the element
    at that index (0 <= ans < NumElements()).  Note: will not work if
    this is on the GPU.
   */
  int32_t operator[](const std::vector<int32_t> &indexes);

  RaggedShapeIndexIterator Iterator();

  // TODO(dan): will at some point make it so check = false is the default.
  explicit RaggedShape(const std::vector<RaggedShapeLayer> &layers,
                       bool check = !internal::kDisableDebug)
      : layers_(layers) {
    // the check can be disabled by settin the environment variable
    // K2_DISABLE_CHECKS.
    if (check && !internal::DisableChecks()) Check();
  }

  explicit RaggedShape(const std::string &src) {
    std::istringstream is(src);
    is >> *this >> std::ws;
    if (!is.eof() || is.fail())
      K2_LOG(FATAL) << "Failed to construct RaggedShape from string: " << src;
  }

  // Construct from context and string.  This uses delegating constructors, (a
  // c++11 feature), and an explicitly constructed RaggedShape
  // "RaggedShape(src)"
  RaggedShape(ContextPtr context, const std::string &src)
      : RaggedShape(RaggedShape(src).To(context)) {}

  // A RaggedShape constructed this way will not be a valid RaggedShape.
  // The constructor is provided so you can immediately assign to it.
  RaggedShape() = default;

  // This makes sure that all of the row_splits, row_ids and cached_tot_size
  // are populated
  void Populate();

  RaggedShape(const RaggedShape &other) = default;
  // Move constructor
  RaggedShape(RaggedShape &&other) : layers_(std::move(other.layers_)) {}
  RaggedShape &operator=(const RaggedShape &other) = default;

  // Layers() is intended for internal-ish use; users shouldn't really have to
  // interact with it.
  const std::vector<RaggedShapeLayer> &Layers() const { return layers_; }

  // Check the RaggedShape for consistency; die on failure.
  void Check() {
    if (!Validate(true))
      K2_LOG(FATAL) << "Failed to validate RaggedShape: " << *this;
  }

  // Validate the RaggedShape; on failure will return false (may also
  // print warnings).
  bool Validate(bool print_warnings = true) const;

  // Convert to possibly different context.
  RaggedShape To(ContextPtr ctx) const;

 private:
  // TODO: could probably do away with the std::vector and have a max size and
  // a fixed length array (more efficient)

  // indexed by axis-index minus one... axis 0 is special, its dim
  // equals layers_[0].row_splits.Dim()-1.
  std::vector<RaggedShapeLayer> layers_;
};

template <typename T, int MAX_DIM>
struct ArrayAccessor {
  T data[MAX_DIM];
};

// call this variable `xxx_row_splits_acc`
template <int MAX_LAYERS>
struct RowSplitsAccessor {
  int32_t *ptrs[MAX_LAYERS] = {nullptr};  // these are indexed by layer, from 0.

  // row_splits_acc(1) == shape.RowSplits(1), for instance.
  int32_t *operator()(int32_t layer) { return ptrs[layer - 1]; }

<<<<<<< HEAD
  explicit RowSplitsAccessor(RaggedShape &src);

  /*  __host__ __device__ RowSplitsAccessor(
      const RowSplitsAccessor &other) {
      for (int i = 0; i < MAX_LAYERS; i++)
        ptrs[i] = other.ptrs[i];
        }*/
=======
  RowSplitsAccessor(RaggedShape &src);
>>>>>>> 23e42d8c
};

// call this variable `xxx_row_ids_acc`
template <int MAX_LAYERS>
struct RowIdsAccessor {
  int32_t *ptrs[MAX_LAYERS] = {nullptr};  // these are indexed by layer, from 0.

<<<<<<< HEAD
  // row_ids_acc(1) == shape.RowSplits(1), for instance.
  int32_t *operator()(int32_t layer) { return ptrs[layer - 1]; }

  explicit RowIdsAccessor(RaggedShape &src);

  /*  __host__ __device__ RowIdsAccessor(
      const RowIdsAccessor &other) {
      for (int i = 0; i < MAX_LAYERS; i++)
        ptrs[i] = other.ptrs[i];
        }*/
=======
  // row_ids_acc(1) == shape.RowIds(1), for instance.
  int32_t *operator () (int32_t layer) { return ptrs[layer - 1]; }

  RowIdsAccessor(RaggedShape &src);
>>>>>>> 23e42d8c
};

// prints a RaggedShape, for debug purposes.  May change later how this works.
std::ostream &operator<<(std::ostream &stream, const RaggedShape &shape);

/*
  This is intended only for use in debugging.  It only works if the shape is
  on CPU.  You use it as:
    for (RaggedShapeIndexIterator iter = ragged.Iterator();
          !iter.Done(); iter.Next()) {
       const std::vector<int32_t> &vec = iter.Value();
       int32_t linear_index = ragged[vec];
    }
*/
class RaggedShapeIndexIterator {
 public:
  const std::vector<int32_t> &Value() const { return idx_; }
  void Next() {
    linear_idx_++;
    if (!Done()) UpdateVec();
  }
  bool Done() const { return linear_idx_ == num_elements_; }

  explicit RaggedShapeIndexIterator(const RaggedShape &shape)
      : linear_idx_(0),
        idx_(shape.NumAxes()),
        num_elements_(shape.NumElements()) {
    K2_CHECK_EQ(shape.Context()->GetDeviceType(), kCpu);
    for (int32_t i = 0; i + 1 < shape.NumAxes(); ++i) {
      row_splits_.push_back(shape.RowSplits(i + 1).Data());
      row_ids_.push_back(shape.RowIds(i + 1).Data());
    }
    if (!Done()) UpdateVec();
  }

 private:
  void UpdateVec() {
    K2_CHECK(!Done());
    int32_t idx = linear_idx_,
            num_axes = static_cast<int32_t>(row_splits_.size() + 1);
    for (int32_t axis = num_axes - 1; axis > 0; axis--) {
      int32_t prev_idx = row_ids_[axis - 1][idx],
              row_start = row_splits_[axis - 1][prev_idx],
              row_end = row_splits_[axis - 1][prev_idx + 1];
      K2_CHECK(idx >= row_start && idx < row_end);
      // e.g.: `idx` is an idx012, `prev_idx` is an idx01,
      //    `row_start` and `row_end` are idx01x, and
      //    this_idx is an idx2;
      int32_t this_idx = idx - row_start;
      idx_[axis] = this_idx;
      idx = prev_idx;
    }
    idx_[0] = idx;
  };
  std::vector<const int32_t *> row_splits_;
  std::vector<const int32_t *> row_ids_;
  int32_t linear_idx_;
  std::vector<int32_t> idx_;
  const int32_t num_elements_;
};

template <typename T>
struct Ragged {
  RaggedShape shape;  // TODO: consider making the shape a pointer??

  Array1<T> values;

  Ragged(const RaggedShape &shape, const Array1<T> &values)
      : shape(shape), values(values) {
    K2_CHECK(IsCompatible(shape, values));
    K2_CHECK_EQ(shape.NumElements(), values.Dim());
  }

  explicit Ragged(const RaggedShape &shape)
      : shape(shape), values(shape.Context(), shape.NumElements()) {}

  // Defined in ragged_ops_inl.h
  explicit Ragged(const std::string &src) {
    std::istringstream is(src);
    is >> *this >> std::ws;
    if (!is.eof() || is.fail())
      K2_LOG(FATAL) << "Failed to construct Ragged array from string: " << src;
  }
  // Construct from context and string.  This uses delegating constructors, (a
  // c++11 feature), and an explicitly constructed Ragged<T>
  // "Ragged<T>(src)"
  Ragged(ContextPtr context, const std::string &src)
      : Ragged(Ragged<T>(src).To(context)) {}

  // Default constructor will not leave this a valid Ragged object, you
  // shouldn't do anything with it.  Both members will be initialized with
  // default constructors.
  Ragged() = default;

  Ragged &operator=(const Ragged<T> &src) = default;
  Ragged(const Ragged<T> &src) = default;
  // Move constructor
  Ragged(Ragged<T> &&src) = default;
  Ragged &operator=(Ragged<T> &&src) = default;

  // This will only work on the CPU, and is intended for use in testing code.
  // See also member-function Index().
  T operator[](const std::vector<int32_t> &indexes) {
    K2_CHECK_EQ(Context()->GetDeviceType(), kCpu);
    return values[shape[indexes]];
  }

  ContextPtr &Context() const { return values.Context(); }
  int32_t NumAxes() const { return shape.NumAxes(); }
  int32_t NumElements() const { return shape.NumElements(); }
  const Array1<int32_t> &RowSplits(int32_t axis) const {
    return shape.RowSplits(axis);
  }
  Array1<int32_t> &RowSplits(int32_t axis) { return shape.RowSplits(axis); }
  const Array1<int32_t> &RowIds(int32_t axis) const {
    return shape.RowIds(axis);
  }
  Array1<int32_t> &RowIds(int32_t axis) { return shape.RowIds(axis); }
  int32_t TotSize(int32_t axis) const { return shape.TotSize(axis); }
  int32_t Dim0() const { return shape.Dim0(); }
  bool Validate(bool print_warnings = true) const;

  /*
    It is an error to call this if this.shape.NumAxes() <= 2.  This will return
    a Ragged<T> with one fewer axis, containing only the elements of
    *this for which the value on the provided axis is i; it will share
    the underlying data with `*this` where possible. CAUTION: currently this
    only works for `axis == 0`.

      @param [in]  axis   Axis to index on.  CAUTION: currently only 0
                         is supported.
      @param [in]  i     Index to select
   */
  Ragged<T> Index(int32_t axis, int32_t i) {
    // Get returned Ragged.shape
    int32_t values_offset;
    RaggedShape sub_shape = shape.Index(axis, i, &values_offset);
    return Ragged<T>(sub_shape,
                     values.Range(values_offset, sub_shape.NumElements()));
  }

  /*
    Return a version of `*this` with one axis removed, done by appending
    lists (this axis is combined with the following axis).  Effectively removes
    element numbered `axis` from the vector of tot_sizes `[ src.TotSize(0),
    src.TotSize(1), ... src.TotSize(axis - 1) ]`

    Note *this is conceptually unchanged by this operation but non-const
    because this->shape's row-ids may need to be generated.
    This function is defined in ragged_ops_inl.h.

        @param [in] axis  Axis to remove.  Requires 0 <= axis < NumAxes() - 1.
        @return  Returns the modified ragged tensor, which will share the same
            `values` and some of the same shape metdata as `*this`.
  */
  Ragged<T> RemoveAxis(int32_t axis);

  Ragged<T> To(ContextPtr ctx) const {
    RaggedShape new_shape = shape.To(ctx);
    Array1<T> new_values = values.To(ctx);
    return Ragged<T>(new_shape, new_values);
  }

  // There is no need to clone the shape because it's a kind of convention that
  // Array1's that are the row_ids or row_splits of a Ragged object are not
  // mutable so they can be re-used.
  Ragged<T> Clone() const { return Ragged<T>(shape, values.Clone()); }
};

// e.g. will produce something like "[ [ 3 4 ] [ 1 ] ]".
template <typename T>
std::ostream &operator<<(std::ostream &stream, const Ragged<T> &r);

// caution: when reading "[ ]" it will assume 2 axes.
// This is defined in ragged_ops_inl.h.
template <typename T>
std::istream &operator>>(std::istream &stream, Ragged<T> &r);

}  // namespace k2

#define IS_IN_K2_CSRC_RAGGED_H_
#include "k2/csrc/ragged_inl.h"
#undef IS_IN_K2_CSRC_RAGGED_H_

#endif  // K2_CSRC_RAGGED_H_<|MERGE_RESOLUTION|>--- conflicted
+++ resolved
@@ -227,17 +227,7 @@
   // row_splits_acc(1) == shape.RowSplits(1), for instance.
   int32_t *operator()(int32_t layer) { return ptrs[layer - 1]; }
 
-<<<<<<< HEAD
   explicit RowSplitsAccessor(RaggedShape &src);
-
-  /*  __host__ __device__ RowSplitsAccessor(
-      const RowSplitsAccessor &other) {
-      for (int i = 0; i < MAX_LAYERS; i++)
-        ptrs[i] = other.ptrs[i];
-        }*/
-=======
-  RowSplitsAccessor(RaggedShape &src);
->>>>>>> 23e42d8c
 };
 
 // call this variable `xxx_row_ids_acc`
@@ -245,23 +235,7 @@
 struct RowIdsAccessor {
   int32_t *ptrs[MAX_LAYERS] = {nullptr};  // these are indexed by layer, from 0.
 
-<<<<<<< HEAD
-  // row_ids_acc(1) == shape.RowSplits(1), for instance.
-  int32_t *operator()(int32_t layer) { return ptrs[layer - 1]; }
-
   explicit RowIdsAccessor(RaggedShape &src);
-
-  /*  __host__ __device__ RowIdsAccessor(
-      const RowIdsAccessor &other) {
-      for (int i = 0; i < MAX_LAYERS; i++)
-        ptrs[i] = other.ptrs[i];
-        }*/
-=======
-  // row_ids_acc(1) == shape.RowIds(1), for instance.
-  int32_t *operator () (int32_t layer) { return ptrs[layer - 1]; }
-
-  RowIdsAccessor(RaggedShape &src);
->>>>>>> 23e42d8c
 };
 
 // prints a RaggedShape, for debug purposes.  May change later how this works.
