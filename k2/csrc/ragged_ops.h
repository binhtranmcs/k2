/**
 * Copyright      2020-2021  Xiaomi Corporation (authors: Daniel Povey
 *                                                        Haowen Qiu
 *                                                        Fangjun Kuang)
 *
 * See LICENSE for clarification regarding multiple authors
 *
 * Licensed under the Apache License, Version 2.0 (the "License");
 * you may not use this file except in compliance with the License.
 * You may obtain a copy of the License at
 *
 *     http://www.apache.org/licenses/LICENSE-2.0
 *
 * Unless required by applicable law or agreed to in writing, software
 * distributed under the License is distributed on an "AS IS" BASIS,
 * WITHOUT WARRANTIES OR CONDITIONS OF ANY KIND, either express or implied.
 * See the License for the specific language governing permissions and
 * limitations under the License.
 */

#ifndef K2_CSRC_RAGGED_OPS_H_
#define K2_CSRC_RAGGED_OPS_H_

#include <string>
#include <utility>
#include <vector>

#include "k2/csrc/algorithms.h"
#include "k2/csrc/array.h"
#include "k2/csrc/log.h"
#include "k2/csrc/macros.h"
#include "k2/csrc/ragged.h"
#include "k2/csrc/utils.h"

namespace k2 {

/*
  Output to an array `dst` the result of reducing each sub-list along
  the last axis of `src` with a binary operator `Op`, will be called to
  implement `MaxPerSublist`, `AndPerSublist` and `OrPerSublist`

     @param [in] src            Input ragged array; must have src.NumAxes()
                                >= 2. src.values is allowed to be empty.
     @param [in] initial_value  Value to initialize the reduction with;
     @param [out] dst           Array to which the reduction values will be
                                written. Must satisfy
                                dst->Dim() == src.TotSize(src.NumAxes()
                                - 2).  i.e. num-rows of last axis of `src`.
*/

template <typename T, typename Op>
void SegmentedReduce(const Ragged<T> &src, T initial_value, Array1<T> *dst);

/*
  Output to an array `max_values` the maximum of each sub-list along the last
  axis of `src` i.e. the max taken over the last axis), or `initial_value`,
  whichever was larger.

     @param [in] src            Input ragged array; must have src.NumAxes()
                                >= 2. src.values is allowed to be empty.
     @param [in] initial_value  Value to use for maximum operation as a default
                                so max is taken over this and the elements
                                of sub-lists in `src`.
     @param [out] max_values    Array to which the maximum values will be
                                written. Must satisfy
                                max_values->Dim() == src.TotSize(src.NumAxes()
                                - 2).  i.e. num-rows of last axis of `src`.
 */
template <typename T>
void MaxPerSublist(Ragged<T> &src, T initial_value, Array1<T> *max_values) {
  SegmentedReduce<T, MaxOp<T>>(src, initial_value, max_values);
}

// Same with `MaxPerSubList`, but output the `min_value` in each sub-list.
template <typename T>
void MinPerSublist(Ragged<T> &src, T initial_value, Array1<T> *min_values) {
  SegmentedReduce<T, MinOp<T>>(src, initial_value, min_values);
}

// Same with `MaxPerSubList`, but output the sum of values in each sub-list.
template <typename T>
void SumPerSublist(const Ragged<T> &src, T initial_value,
                   Array1<T> *sum_values) {
  SegmentedReduce<T, PlusOp<T>>(src, initial_value, sum_values);
}

// Same with `MaxPerSubList`, but with Op as `LogAdd`.
template <typename T>
void LogSumPerSublist(Ragged<T> &src, T initial_value, Array1<T> *dst_values) {
  K2_STATIC_ASSERT(
      (std::is_same<float, T>::value || std::is_same<double, T>::value));
  SegmentedReduce<T, LogAdd<T>>(src, initial_value, dst_values);
}

/*
  Output to an array `max_values` the arg-max within each sub-list along the
  last axis of `src` i.e. the max taken over the last axis), i.e. the index
  within `src.values` of the maximum element of that sub-list, or -1
  if the sub-list was empty or all values in the sub-list are less than
  `initial_value`.

     @param [in] src        Input ragged array; must have src.NumAxes() >= 2.
                            src.values is allowed to be empty.
     @param [out] argmax    Array to which the argmax indexes will be written.
                            argmax->Dim() == src.TotSize(src.NumAxes() - 2),
                            i.e. num-rows of last axis of `src`.
 */
template <typename T>
void ArgMaxPerSublist(Ragged<T> &src, T initial_value, Array1<int32_t> *argmax);

/* Normalize per sublist.

   @param [in] src  The source ragged tensor. The normalization
                    is done on the last axis.
   @param [in] use_log  Indicate which kind of normalization to use. See
                        below for detailed description.

   If use_log is true, the normalization per sublist is done as follows:

      1. Compute the log sum using LogSumPerSublist
      2. Subtract the log sum from the sublist
      3. Return the resulting sublist

   If use_log is false, the normalization per sublist is done as follows:

      1. Compute the sum using SumPerSublist
      2. Divide the sublist by the above sum
      3. Return the resulting sublist

   @return The normalized ragged tensor.
 */
template <typename T>
Ragged<T> NormalizePerSublist(Ragged<T> &src, bool use_log);

/*
  Output to an array `and_values` the result of reducing each sub-list along
  the last axis of `src` with operator &, i.e. bit-wise and.

     @param [in] src            Input ragged array; must have src.NumAxes()
                                >= 2. src.values is allowed to be empty.
     @param [in] initial_value  Value to initialize the reduction with; should
                                probably be all-ones.
     @param [out] and_values    Array to which the bitwise-and values will be
                                written. Must satisfy
                                and_values->Dim() == src.TotSize(src.NumAxes() -
                                2), i.e. num-rows of the last axis of `src`.
*/
template <typename T>
void AndPerSublist(Ragged<T> &src, T initial_value, Array1<T> *and_values) {
  SegmentedReduce<T, BitAndOp<T>>(src, initial_value, and_values);
}

// bitwise or
template <typename T>
void OrPerSublist(Ragged<T> &src, T initial_value, Array1<T> *or_values) {
  SegmentedReduce<T, BitOrOp<T>>(src, initial_value, or_values);
}

/*
  Stack a list of RaggedShape to create a RaggedShape with one more axis.
  Similar to TF/PyTorch's Stack. The result will have Dim0 == src_size.
  All the source RaggedShapes must have the same NumAxes().

     @param [in] src_size  The number of `RaggedShape`s in `src`
     @param [in] src    The shapes to be stacked
     @param [in] axis   The new axis whose dimension will equal src_size.
                        Dimensions/shapes of all previous axes must be
                        identical.
     @param [out] merge_map  If not nullptr, will be set to the merge-map
                        that tells us for each 0 <= i < ans.NumElements(),
                        which element of `src` it came from (available
                        as `merge_map[i] % num_srcs`) and its element-index
                        within `src[i]` (available as `merge_map[i] / num_srcs`.


     @return  The appended result.
        Viewing the source and result as the shapes of n-dimensional arrays,
        if axis==0 we will have:
            result[i,j,k,l] = (*src[i])[j,k,l]
        and if axis==1 we will have:
            result[i,j,k,l] = (*src[j])[i,k,l]
        (although of course no such operator actually exists at the C++ level,
        and these are just the shapes of arrays..).
        See also the version of Stack for class Ragged.
 */
RaggedShape Stack(int32_t axis, int32_t src_size, RaggedShape **src,
                  Array1<uint32_t> *merge_map = nullptr);


/*
  Unstack a RaggedShape to a list of RaggedShapes, all the output RaggedShapes
  have one axis less.
  This function tries to do the opposite of Stack(), i.e. to generate an array
  out such that `Equal(src, Stack(axis, out->size(), out->data()))`. But notes
  that `Stack` needs a pointer of RaggedShape pointer, Unstack produces only a
  pointer of RaggedShape, you should do some conversion before using Stack.

    @param [in] src  The shape to unstack.
    @param [in] axis  The axis to be removed, all the elements of this axis will
                      be rearranged into output RaggedShapes.
    @param [in] empty_pos  Before unstack, we will pad the sublists along axis
                  `axis` to the same size with empty lists(we don't actually do
                  that, but think about it), `empty_pos` tells where to put
                  the padding empty lists, either "left" or "right".
                  Note, `empty_pos` makes no difference when `axis == 0` and
                  `axis == src.NumAxes() - 1`.
    @param [out] out  The container where the output RaggedShapes would write
                      to. MUST NOT be a nullptr, will be reallocated.
    @param [in] pad_right  Before unstack, we will (conceptually) pad the
                  sublists along axis `axis` to the same size with empty lists
                  `pad_right` tells where to put the padding empty lists, see
                  the example for more details.
                  Note, `pad_right` makes no difference when `axis == 0` or
                  `axis == src.NumAxes() - 1`.
    @param [out] split_map  If not nullptr will store the element-index within
                   `src` telling where the elements of each split RaggedShapes
                   come from. It has the same size of `out`, see notes below
                   for the dimension of it. For Array1 in each of the
                   `split_map`, It satisfies
                   `split_map[i].Dim() == out[i].NumElements()`, and
                   `0 <= split_map[i][j] < src.NumElements()`.
                   `split_map` will be reallocated by this function.

  Caution: If `src.NumAxes() == 2`, the output shapes will only have one
           dimension, to make it a RaggedShape, we will add a TrivialShape on
           each of the output tensors.

  Note: The output RaggedShape may contain empty lists on axis `axis`, you can
        remove them by RemoveEmptyLists if needed.

  Note: The number of output RaggedShape is determined by the size of sublist
        with max number of elements along axis `axis`, for `axis == 0`, it has
        only one sublist along `axis == 0`(i.e. the src itself), so the number
        of output RaggedShape will be equal to `src.Dim0()`.

<<<<<<< HEAD
  A small example of unstacking a 3 axes RaggedShape (with empty_pos="right"):
=======
  A small example of unstacking a 3 axes RaggedShape (with pad_right=true):
>>>>>>> 1d30b9ad

    src: [ [ [ x x ] [ x ] ] [ [ x ] ] ]
    unstack on axis 0:
    src.Dim0() == 2, will produce 2 RaggedShape.

    out[0] : [ [ x x ] [ x ] ]   split_map[0] : [0, 1, 2]
    out[1] : [ [ x ] ]           split_map[1] : [3]

    unstack on axis 1:
    two sublists along axis 1, the sizes are [2, 1], will produce 2 RaggedShape

    think about that we first pad src to [ [ [ x x ] [ x ] ] [ [ x ] [ ] ] ]
    then select elements along axis 1 into separate ragged shapes

    out[0] : [ [ x x ] [ x ] ]   split_map[0] : [0, 1, 3]
    out[1] : [ [ x ] [ ] ]       split_map[1] : [2]

    unstack on axis 2:
    three sublists along axis 2, the sizes are [2, 1, 1], will produce 2
    RaggedShape.

    out[0] : [ [ x x ] [ x ] ]   split_map[0] : [0, 2, 3]
    out[1] : [ [ x ] [ ] ]       split_map[1] : [1]

<<<<<<< HEAD

  for empty_pos equals to "left":
=======
  for pad_right equals to false:
>>>>>>> 1d30b9ad

    src: [ [ [ x x ] [ x ] ] [ [ x ] ] ]

    unstack on axis 1:
<<<<<<< HEAD
=======

>>>>>>> 1d30b9ad
    think about that we first pad src to [ [ [ x x ] [ x ] ] [ [ ] [ x ] ] ]
    then select elements along axis 1 into separate ragged shapes

    out[0] : [ [ x x ] [ ] ]       split_map[0] : [0, 1]
    out[1] : [ [ x ] [ x ] ]       split_map[1] : [2, 3]
 */
<<<<<<< HEAD
void Unstack(RaggedShape &src, int32_t axis, std::string empty_pos,
=======
void Unstack(RaggedShape &src, int32_t axis, bool pad_right,
>>>>>>> 1d30b9ad
             std::vector<RaggedShape> *out,
             std::vector<Array1<int32_t>> *split_map = nullptr);

/*
<<<<<<< HEAD
 * The same as above, except that it uses the "right" empty_pos.
=======
 * The same as above, except that it uses `pad_right=true`.
>>>>>>> 1d30b9ad
 */
void Unstack(RaggedShape &src, int32_t axis, std::vector<RaggedShape> *out,
             std::vector<Array1<int32_t>> *split_map = nullptr);

/*
  Return a modified version of `src` in which all sub-lists on the last axis of
  the tenor have size modified by `size_delta`.  `size_delta` may have either
  sign.  If for a sub-list of size `cur_size`, `cur_size - size_delta < 0`, that
  sub-list's size will be changed to 0 but the sub-list will be kept.


     @param [in] src  Source tensor; must have NumAxes() >= 2, i.e. be valid.
                      Only the last axis, i.e. the last RowSplits/RowIds(),
                      will be affected by this.
     @param [in] size_delta  Amount by which to change the size of sub-lists.
                      May be either sign; if negative, we'll reduce the
                      sub-list size by this amount, possibly leaving empty
                      sub-lists (but it's an error if this would reduce any
                      sub-list size below zero).
     @return          Returns the modified RaggedShape.  The RowSplits()
                      and RowIds() of its last axis will not be shared
                      with `src`.

  Example: ChangeSubListSize( [ [ x x ] [ x x x ] ], 1) returns
    [ [ x x x ] [ x x x x ] ]
  (using the x as placeholders for the values since these are unknown).
 */
RaggedShape ChangeSublistSize(const RaggedShape &src, int32_t size_delta);

/*
  A version of ChangeSublistSize() with different behavior for edge
  cases.  If size_delta is positive and the original size of a sub-list
  was zero, then the sub-list is left at zero size, e.g.:

    ChangeSublistSizePinned( [[ x x ] [ ]], 1) returns [[ x x x ] []].

  If size_delta is negative then if reducing the size would take us below
  zero size we let the size be zero (unlike in ChangeSublistSize(), where this
  would be an error).   So
     ChangeSublistSizePinned( [[ x x x ] [ ]], -2) returns [[ x ] []].
 */
RaggedShape ChangeSublistSizePinned(RaggedShape &src, int32_t size_delta);

/*
  Return a sub-part of a RaggedShape containing indexes 0 through n-1 of
  its 1st axis.
      @param [in] src  Source RaggedShape
      @param [in] n    Number of (leading) indexes to keep; result will
                       satisfy ans.Dim0() == n; Must have 0 <= n <= src.Dim0().
      @return          Returns RaggedShape containing a prefix of `src`.
                       It will share memory with `src`.
 */
RaggedShape Prefix(RaggedShape &src, int32_t n);

/*
  Return a vector of RaggedShapes containing various prefixes of `src`.

        @param [in] src    Source RaggedShape
        @param [in] sizes  Lengths of desired prefixes; all elements
                           will satisfy 0 <= sizes[i] <= src.Dim0().
        @return   Returns vector of prefixes of a RaggedShape;
                  ans[i] will be equal to Prefix(src, sizes[i]).
                  We provide this interface because individual
                  calls to `Prefix` would otherwise require multiple
                  GPU->CPU memory transfers.
 */
std::vector<RaggedShape> GetPrefixes(RaggedShape &src,
                                     const std::vector<int32_t> &sizes);

/*
  This object splits a ragged shape on its axis 0, giving you efficient
  axis to the sub-parts of it for each index into its axis0.
 */
class RaggedShapeAxis0Splitter {
 public:
  explicit RaggedShapeAxis0Splitter(RaggedShape &src) { Init(src); }

  /*
     Return sub-part of `src`
        @param [in] i   Index into axis 0 of `src`, with 0 <= i < src.Dim0().
        @param [out] elem_offset  If not nullptr, will output to this
                     location the offset into the `values` array that
                     you'd need to start, to get the values of this
                     sub-part of the ragged shape.  Will satisfy
                     0 <= elem_offset <= src.NumElements().
        @return  Returns the sub-part of `src`, with one fewer axis
                  than `src`.  Is equivalent to calling src.Index(0, i,
                  elem_offset), but more efficient if you'll do this for most of
                  the `i`.
  */
  RaggedShape GetElement(int32_t i, int32_t *elem_offset = nullptr);

  /*
    This is provided in case you need to know how the indexes of the sub-pieces
    relate to the indexes of the original array; GetOffset(i, axis)
    gives the offset of an index on axis `axis - 1` of GetElement(i) versus axis
    `axis` of `src`.

    GetOffset(i, src.NumAxes() - 1) will equal the `elem_offset`
    output by `GetElement(i, &elem_offset)`.


    Below, `src` refers to the argument to the constructor.
      @param [in] i  Element-index i, with 0 <= i <= src.Dim0()
      @param [in] src_axis  Axis of `src`, with 0 = src_axis < src.NumAxes()
      @return  Returns the offset, with 0 <= ans <= src.TotSize(src_axis)

  */
  int32_t GetOffset(int32_t i, int32_t src_axis) {
    return composite_row_splits_cpu_.Accessor()(src_axis, i);
  }

  void Init(RaggedShape &src);  // called from constructor, to get around nvcc
                                // limitations.  Do not call.

 private:
  // composite_row_splits is of shape (src.NumLayers() + 1, src.Dim0() + 1).
  // Row 0 contains [ 0, 1, 2, ..  ];
  // Row 1 contains src.RowSplits(1)
  // Row 2 contains the row_splits12 = src.RowSplits(2)[src.RowSplits(1)]
  //    .. etc.
  // Note: we're making composite_row_splits_ a class member in case we need
  // it later; otherwise it could be a local in the constructor.
  Array2<int32_t> composite_row_splits_;
  Array2<int32_t> composite_row_splits_cpu_;

  // Let num_layers_out = composite_row_splits.Dim0() - 2 == src.NumLayers() -
  // 1.  The first `num_layers_out` arrays in row_splits_out and row_ids_out
  // will be populated.
  //
  // row_splits_out_[i] contains all the row_splits of layer i of the split
  // outputs, appended together, of Dim() equal to src.TotSize(i+1) + src.Dim0()
  // + 1; the extra Dim0() is needed because of the extra final element of each
  // row_splits vector, plus 1 for an extra final zero that's convenient for the
  // implementation.
  Array1<int32_t> row_splits_out_[4];
  // row_ids_out[i] contains all the row_ids of layer i of the outputs, appended
  // together, of Dim() equal to src.TotSize(i+2).
  Array1<int32_t> row_ids_out_[4];
};

template <typename T>
class RaggedAxis0Splitter : public RaggedShapeAxis0Splitter {
 public:
  explicit RaggedAxis0Splitter(Ragged<T> &src)
      : RaggedShapeAxis0Splitter(src.shape), values_(src.values) {}

  /*
     Return sub-part of `src`
        @param [in] i   Index into axis 0 of `src`, with 0 <= i < src.Dim0().
        @param [out] elem_offset  If not nullptr, will output to this
                  location the offset into the `values` array that
                  the answer's data starts from.  Will satisfy
                  0 <= elem_offset <= src.NumElements().
        @return  Returns the sub-part of `src`, with one fewer axis
                  than `src`.  Is equivalent to calling src.Index(0, i,
                  elem_offset), but more efficient if you'll do this for most of
                  the `i`.
  */
  Ragged<T> GetElement(int32_t i, int32_t *elem_offset = nullptr) {
    int32_t temp;
    if (elem_offset == nullptr) elem_offset = &temp;
    RaggedShape shape = RaggedShapeAxis0Splitter::GetElement(i, elem_offset);
    return Ragged<T>(shape, values_.Arange(*elem_offset,
                                           *elem_offset + shape.NumElements()));
  }

  // note, GetOffset() from the parent is available.
 private:
  Array1<T> values_;
};

/*
  Return a sub-range of `src` containing indexes `begin` through `end - 1`
  along axis `axis` of src.  The `axis` argument may be confusing;
  its behavior is equivalent to:

   for (int i = 0; i < axis; i++) src = src.RemoveAxis(0)
   return Arange(src, 0, begin, end, value_range)

      @param [in] src   Source RaggedShape. Must have src.NumAxes() >= 2.
      @param [in] axis  The axis we'll get ans, must have
                        0 <= axis < src.NumAxes() - 1.
      @param [in] begin The first element we'll get along axis `axis`.
                        Must have 0 <= begin <= end <= src.TotSize(axis).
      @param [in] end   The one-past-the-last element we'll get along axis
                       `axis`.
                       Must have 0 <= begin <= end <= src.TotSize(axis).
      @param [out] value_range If non-null, will be set to a pair
                        (val_begin, val_end) and users can get the values
                        of ans with src.values.Arange(val_begin, val_end).
      @return   Returns a RaggedShape with NumAxes() == src.NumAxes() - `axis`,
                it contains element of `src` along axis `axis` from `begin`
                to `end - 1`.
 */
RaggedShape Arange(RaggedShape &src, int32_t axis, int32_t begin, int32_t end,
                   std::pair<int32_t, int32_t> *value_range = nullptr);

/*
  Returns a Ragged array which is a sub-range of `src` containing indexes
  `begin` through `end - 1` along axis `axis` of src. See above version for
  RaggedShape for the requirements of input parameters.
 */
template <typename T>
Ragged<T> Arange(Ragged<T> &src, int32_t axis, int32_t begin, int32_t end) {
  std::pair<int32_t, int32_t> value_range;
  RaggedShape ans_shape = Arange(src.shape, axis, begin, end, &value_range);
  return Ragged<T>(ans_shape,
                   src.values.Arange(value_range.first, value_range.second));
}

/*
  Append a single element to each sub-array of a ragged matrix (we consider
  only its last axis).
     @param [in] src     Source ragged tensor
     @param [in] suffix  Array containing elements to append (they will
                         be appended regardless of value, for now).
                         Must have
                         `suffix.Dim() == src.TotSize(src.NumAxes() - 2)`
     @return         Returns ragged tensor with same num-axes as `src`,
                     and NumElements() equal to src.NumElements() +
                     suffix.Dim()
 */
Ragged<int32_t> AddSuffixToRagged(Ragged<int32_t> &src,
                                  const Array1<int32_t> &suffix);

/*
  Prepend a single element to each sub-array of a ragged matrix (we consider
  only its last axis).
     @param [in] src     Source ragged tensor
     @param [in] prefix  Array containing elements to prepend (they will
                         be prepended regardless of value, for now).
                         Must have
                         `prefix.Dim() == src.TotSize(src.NumAxes() - 2)`
     @return         Returns ragged tensor with same num-axes as `src`,
                     and NumElements() equal to src.NumElements() +
                     prefix.Dim()
 */
Ragged<int32_t> AddPrefixToRagged(Ragged<int32_t> &src,
                                  const Array1<int32_t> &prefix);
/*
  Insert a new axis at position `axis`, with 0 <= axis <= src.NumAxes(), for
  which the only allowed index will be 0 (which is another way of saying: all
  list sizes on that axis will be 1).

     @param [in] src   Source shape.  Row-ids and Row-splits of answer will
                      share memory with those in `src` (although it goes
                      without saying).
     @param [in] axis  Axis to insert.

  Note: you probably shouldn't be using this very often; if you are using
  this, you may be thinking in a PyTorch-y way but you should be relying on
  things like Eval() with custom lambdas more.  Also: axis==0 is probably
  the only really useful case. See more useful notes in comments in the
  implementation.
 */
RaggedShape Unsqueeze(const RaggedShape &src, int32_t axis);

/*
  Version of Unsqueeze() above, that works for ragged tensors.
  Note: the opposite of this is not Squeeze(); it is ans.RemoveAxis(axis).
*/
template <typename T>
Ragged<T> Unsqueeze(const Ragged<T> &src, int32_t axis) {
  return Ragged<T>(Unsqueeze(src.shape, axis), src.values);
}

/*
  Parallel version of Unsqueeze() that effectively calls Unsqueeze() in parallel
  for `num_srcs` RaggedShapes.  Currently only works for axis == 0
      @param [in] num_srcs  `num_srcs >= 0` is the number of elements of the
                         array that `src` points to.
      @param [in]  srcs  The array of input RaggedShape, with elements
                         `*(src[0])`, `*(src[1])`, and so on.
      @param [in] axis  The axis to unsqueeze (see the other version of
                        Unsqueeze() for explanation).
                        CAUTION: only supports axis == 0 currently.
      @return       Returns vector of unsqueezed RaggedShape, with
                    `ans.size() == num_srcs.`
 */
std::vector<RaggedShape> UnsqueezeParallel(int32_t num_srcs, RaggedShape **src,
                                           int32_t axis);

/*
   Remove an axis; if it is not the first or last axis, this is done by appending lists
   (effectively the axis is combined with the following axis).  If it is the
   last axis it is just removed and the number of elements may be changed.
   Effectively removes element numbered `axis` from the vector tot_sizes
   `[ src.TotSize(0), src.TotSize(1), ... src.TotSize(axis - 1) ]`

          @param [in] src Ragged shape to remove axis of (`src` is conceptually
                      unchanged by this operation but non-const because row-ids
                      may need to be generated).
                      We require src.NumAxes() > 2, since the minimum number of
                      axes for a RaggedShape is 2.
          @param [in] axis  Axis to remove; must satisfy
                            0 <= axis < src.NumAxes()
          @return      Returns the modified shape with one fewer axis; will
                       satisfy ans.TotSize(axis) == src.TotSize(axis + 1)
                       if axis < src.NumAxes() - 1.
*/
RaggedShape RemoveAxis(RaggedShape &src, int32_t axis);

/*
    Return a version of `src` with one axis removed, done by appending
    lists (this axis is combined with the following axis).  Effectively removes
    element numbered `axis` from the vector of tot_sizes `[ src.TotSize(0),
    src.TotSize(1), ... src.TotSize(axis - 1) ]`

    Note *this is conceptually unchanged by this operation but non-const
    because this->shape's row-ids may need to be generated.
    This function is defined in ragged_ops_inl.h.

        @param [in] src   Source ragged tensor to modify.
        @param [in] axis  Axis to remove.  Requires 0 <= axis < NumAxes() - 1.

        @return  Returns the modified ragged tensor, which will share the same
            `values` and some of the same shape metdata as `*this`.
  */
template <typename T>
Ragged<T> RemoveAxis(Ragged<T> &src, int32_t axis) {
  return src.RemoveAxis(axis);
}

/*
  Returns a `sub-shape` of `src` consisting of one of its RaggedShapeLayer
  elements, i.e. one of the levels of its shape.  This returned shape
  will have NumAxes() == 2, but it is the minimal case of a RaggedShape.

    @param [in] src   Source RaggedShape
    @param [in] layer Layer that is desired, from 0 .. src.NumAxes() - 2.
                      View this as an index into its Layers() vector.
 */
RaggedShape GetLayer(const RaggedShape &src, int32_t layer);

/*
  This is the inverse of ComposeRaggedShapes(); it splits up a RaggedShape
  into two pieces such that `top->NumElements() == bottom->Dim0()`.

     @param [in] src   Source RaggedShape
     @param [in] axis  Axis to split at; must satisfy
                       0 < axis < src.NumLayers() - 1.  Axis `axis` of
                       the input will correspond to the last axis of
                       `top` and axis 0 of `bottom`.
     @param [out] top   Top layers of the RaggedShape, will have
                        `top->NumAxes() == axis + 1` at exit.
     @param [out] bottom Bottom layers of the RaggedShape; will satisfy
                        `top->NumElements() == bottom->Dim0()` and
                        `Equal(src, ComposeRaggedShapes(*top, *bottom))`,
                        ans `bottom.NumAxes() == src.NumAxes() - axis`.
 */
void DecomposeRaggedShape(const RaggedShape &src, int32_t axis,
                          RaggedShape *top, RaggedShape *bottom);

/*
  Returns a CPU array of shape (src[0]->NumAxes() + 1) by (num_srcs + 1), where
  each row is the exclusive-sum of the TotSize() of the respective sources,
  on the previous axis (or 1 for axis 0).  Specifically: it's the same
  as setting ans(i,j) to (i == 0 ? 1 : src[j]->TotSize(i-1)), and then
  doing an exclusive-sum on each row of i.

     @param [in] num_srcs  The number of `RaggedShape`s in `src`
     @param [in] src       The shapes whose sizes we want. Must all have the
                           same NumAxes().
     @return   Returns a freshly allocated CPU Array2<int32_t> of dimension
               (src[0]->NumAxes() + 1) by (num_srcs + 1), where each
               row is the exclusive-sum of the TotSize() of the respective
               sources, on that axis. Its last column contains the totals.

 */
Array2<int32_t> GetOffsets(int32_t num_srcs, RaggedShape **src);

/*
  Make a shape `src` to be transposable by appending empty rows on axis 1.
  Specifically, suppose the size of longest sub list on axis 1 is `t`
  (i.e. src.MaxSize(1) == `t`), we will append empty rows in other sub
  list to make sure that each sub list on axis 1 has size of `t`.

     @param [in] src   Shape to be transposed.  We require src.NumAxes() >= 2.
     @return           Returns the transposable shape, the sizes of sub lists on
                       axis 1 all be the same, i.e. ans.RowSplits(1) have
                       equally spaced elements.
 */
RaggedShape MakeTransposable(RaggedShape &src);

/*
  Transpose a RaggedShape: namely, axes 0 and 1.  Requires that the sizes
  of lists on axis 1 all be the same, i.e. that src.RowSplits(1) have
  equally spaced elements.

     @param [in] src   Shape to be transposed.  We require src.NumAxes() > 2.
                       (this is because the implementation would be slightly
                       different, and because if you had a ragged array
                       with 2 axes and a regular shape, you should really
                       be using an Array2 or Tensor).
     @param [out] value_indexes  If not nullptr, will be set to a vector
                       that can be used to reorder the values of a raggged
                       tensor with this shape, as in
                       `ans_values = src_values[*value_indexes].`
     @return           Returns the transposed shape, with axes 0 and 1
                       swapped.  Will satisfy
                       ans.Dim0() == src.TotSize(1) / src.Dim0()
                       and ans[i,j,k] = src[j,i,k] (Note, this is not actual C++
                       code, it represents a conceptual indexing operator).
 */
RaggedShape Transpose(RaggedShape &src,
                      Array1<int32_t> *value_indexes = nullptr);

/*
  Transpose a Ragged array: namely, axes 0 and 1.  Requires that the sizes
  of lists on axis 1 all be the same, i.e. that src.RowSplits(1) have
  equally spaced elements.

     @param [in] src   Ragged array to be transposed.  We require
                       src.NumAxes() > 2. (this is because the
                       implementation would be slightly different, and
                       because if you had a ragged array with 2 axes and
                       a regular shape, you should really be using an
                       Array2 or Tensor).
     @param [out]      value_indexes_out   If not nullptr, will be set
                       to a new Array1<int32_t> containing the indexes that
                       were used to renumber `src`, as in
                       `ans.values = src.values[*value_indexes_out]`.
     @return           Returns the transposed ragged array, with axes 0 and 1
                       swapped.  Will satisfy
                       ans.Dim0() == src.TotSize(1) / src.Dim0()
                       and ans[i,j,k] = src[j,i,k] (Note, this is not actual C++
                       code, it represents a conceptual indexing operator).
 */
template <typename T>
Ragged<T> Transpose(Ragged<T> &src,
                    Array1<int32_t> *value_indexes_out = nullptr) {
  Array1<int32_t> value_indexes;
  RaggedShape ans_shape = Transpose(src.shape, &value_indexes);
  if (value_indexes_out) *value_indexes_out = value_indexes;
  return Ragged<T>(ans_shape, src.values[value_indexes]);
}

/*
   Concatenate a list of RaggedShape to form a single RaggedShape.

      @param [in] axis     Axis to append them on.  Currently
                           we only support axis == 0 or axis == 1.
                           Previous axes must
                           have the same shape, i.e. if axis == 1
                           then `src[i]->Dim0()` must all have the
                           same value
      @param [in] num_srcs Number of source shapes to append; require
                           num_srcs > 0.
      @param [in] src      Array of sources to append
      @param [out] merge_map  If not nullptr, will be set to the merge-map
                        that tells us for each 0 <= i < ans.NumElements(),
                        which element of `src` it came from (available
                        as `merge_map[i] % num_srcs`) and its element-index
                        within `src[i]` (available as `merge_map[i] / num_srcs`.

      @return      Returns the appended RaggedShape; will have the same number
                   of axes as the sources.
*/
RaggedShape Cat(int32_t axis, int32_t num_srcs, RaggedShape **src,
                Array1<uint32_t> *merge_map = nullptr);

/*
  Extract meta-info from the shape (this will include populating any row_ids and
  row_splits that were not already populated).  This is used inside algorithms
  when we need to transfer meta-info to GPU.

     @param [in]   src   Ragged shape that we're extracting meta-info from
     @param [out] row_splits  This will be set to an array of size
                              src.NumAxes()-1, containing pointers to the
                              row_splits' Data() vectors. The array will be
                              allocated on the same device as `src`.
     @param [out] row_ids     This will be set to an array of size
                              src.NumAxes()-1, containing pointers to the
                              row_ids' Data() vectors. The array will be
                              allocated on the same device as `src`.
*/
void GetRowInfo(RaggedShape &src, Array1<int32_t *> *row_splits,
                Array1<int32_t *> *row_ids);

/*
  Get some meta-info for an array of RaggedShape, and transfer them
  to the device that `src` is located on. Just same with `GetRowInfo`
  above, but for multiple RaggedShapes.

     @param [in] num_srcs  Number of source arrays to process.
     @param [in] src      Source arrays.  All of them must have same num_axes
                          and on the same device, but we just check this in
                          debug mode.
     @param [in] row_splits  Output array of row_splits pointers,
                          will be of dimension num_axes-1 by num_src
     @param [in] row_splits  Output array of row_splits pointers,
                          will be of dimension num_axes-1 by num_src
*/
void GetRowInfoMulti(int32_t num_srcs, RaggedShape **src,
                     Array2<int32_t *> *row_splits, Array2<int32_t *> *row_ids);

/*
  Return a random RaggedShape, with a CPU context.  Intended for testing.

     @param [in] set_row_ids    If false, row_ids in the returned RaggedShape
                                will be empty; If true, row_ids would be filled.
     @param [in] min_num_axes   Minimum number of axes (must be at least 2)
     @param [in] max_num_axes   Maximum number of axes, must be
                                >= min_num_axes
     @param [in] min_num_elements  Minimum number of elements; must be at
                                   least 0.
     @param [in] max_num_elements  Maximum number of elements; must be
                                    >= min_num_elements.
 */
RaggedShape RandomRaggedShape(bool set_row_ids = false,
                              int32_t min_num_axes = 2,
                              int32_t max_num_axes = 4,
                              int32_t min_num_elements = 0,
                              int32_t max_num_elements = 2000);

/*
  Return ragged shape with only a subset of the elements or sub-lists
  on the specified axis kept.  (This is not regular sampling, it is
  irregular subsampling with specified elements kept).

    @param [in] src  The ragged shape that we are subsampling
    @param [in] renumbering  The renumbering object that dictates
                    which elements of `src` we keep; we require
                    renumbering.NumOldElems() == src.TotSize(axis2)
                    where axis2 = (axis < 0 ? src.NumAxes() + axis : axis).
    @param [in] axis  The axis to subsample; if negative, will be
                    interpreted as an offset from src.NumAxes().
    @param [out] elems_new2old   If supplied, this function will
                    output to this location a new2old vector that
                    dictates how the elements of a ragged tensor
                    with shape `src` would be renumbered.
    @return  Returns the subsampled shape. All dimensions and tot-sizes
       preceding the axis `axis` will remain the same, which might give
       rise to empty lists on those axes; these can be removed if
       necessary with RemoveEmptyLists().

  Notice the other version of this function below.
 */
RaggedShape SubsetRaggedShape(RaggedShape &src,
                              Renumbering &renumbering,
                              int32_t axis = -1,
                              Array1<int32_t> *elems_new2old = nullptr);

/*
  Return ragged shape with only a subset of the elements on the last
  and one-before-last axes kept.

  Require renumbering_last.NumOldElems() == src.NumElements(), and
  renumbering_before_last.NumOldElems() == src.TotSize(src.NumAxes() - 2).
  Note: all dimensions and tot-sizes preceding the last two axes will remain the
  same, which might give rise to empty lists.
 */
RaggedShape SubsetRaggedShape(RaggedShape &src,
                              Renumbering &renumbering_before_last,
                              Renumbering &renumbering_last);

/*
  Removes empty lists on a particular axis (not last axis) of a RaggedShape,
  returning the modified shape with those lists removed.
     @param [in] src_shape   RaggedShape that possibly has empty lists
                          to be removed
     @param [in] axis     Axis that is not the last axis of `src_shape`,
                          i.e. with `axis + 1 < src_shape.NumAxes()`.
     @param [out] renumbering  If not nullptr, a renumbering object that maps
                         between old and new indexes on axis `axis` (e.g. if
                         `axis == 0` would map between idx0's and idx0's; if
                         `axis == 1`, would map between idx01's and idx01's).
     @return             Returns modified shape with
                         ans.NumAxes() == src_shape.NumAxes().
                         ans.TotSize(axis) may differ from
                         src_shape.TotSize(axis), but other TotSize() values,
                         and the numbering on other axes, will remain the same.
 */
RaggedShape RemoveEmptyLists(RaggedShape &src_shape, int32_t axis,
                             Renumbering *renumbering = nullptr);

/*
  Removes some subset of empty lists on a particular axis (not last axis) of
  a RaggedShape, returning the modified shape with those lists removed.

     @param [in] src_shape   RaggedShape that possibly has empty lists
                          to be removed
     @param [in] axis     Axis that is not the last axis of `src_shape`,
                          i.e. with `axis + 1 < src_shape.NumAxes()`.
     @param [in] renumbering  If not nullptr, a renumbering object that maps
                         between old and new indexes on axis `axis` (e.g. if
                         `axis == 0` would map between idx0's and idx0's; if
                         `axis == 1`, would map between idx01's and idx01's).
                         It is assumed that this renumbering preserves
                         all lists that are nonempty.
     @return             Returns modified shape with
                         ans.NumAxes() == src_shape.NumAxes().
                         ans.TotSize(axis) may differ from
                         src_shape.TotSize(axis), but other TotSize() values,
                         and the numbering on other axes, will remain the same.
 */
RaggedShape RemoveSomeEmptyLists(RaggedShape &src_shape, int32_t axis,
                                 Renumbering &renumbering);

/*
  Removes empty lists on axis 0 of a RaggedShape, returning the modified shape
  with those lists removed.  Note: a list containing empty lists is not empty.

     @param [in] src_shape   RaggedShape that possibly has empty lists on its
                         axis 0
     @param [out] renumbering  If not nullptr, a renumbering object that maps
                         between old and new indexes on axis 0, i.e. between
                         old and new idx0's.
     @return             Returns modified shape with
                         ans.NumAxes() == src_shape.NumAxes().
                         ans.Dim0() may differ from src_shape.Dim0(),
                         but for axis > 0, we have
                         `ans.TotSize(axis) == src.TotSize(axis)`.
*/
RaggedShape RemoveEmptyListsAxis0(RaggedShape &src_shape,
                                  Renumbering *renumbering = nullptr);

/*
  Removes some (but not necessarily all) empty lists on axis 0 of a RaggedShape,
  returning the modified shape with those lists removed.  Note: a list
  containing empty lists is not empty. (this is what we mean by the "Simple"
  part of the name, as it means we only have to deal with one layer).

     @param [in] src_shape   RaggedShape that possibly has empty lists on its
                         axis 0
     @param [out] renumbering  If not nullptr, a renumbering object that maps
                         between old and new indexes on axis 0, i.e. between
                         old and new idx0's.  The removed lists must be empty.

     @return             Returns modified shape with
                         ans.NumAxes() == src_shape.NumAxes().
                         ans.Dim0() may differ from src_shape.Dim0(),
                         but for axis > 0, we have
                         `ans.TotSize(axis) == src.TotSize(axis)`.
 */
RaggedShape RenumberAxis0Simple(RaggedShape &src_shape,
                                Renumbering &renumbering);



/*
  Return ragged array with only a subset of the elements or sub-lists
  on the specified axis kept.  (This is not regular sampling, it is
  irregular subsampling with specified elements kept).

    @param [in] src  The ragged shape that we are subsampling
    @param [in] renumbering  The renumbering object that dictates
                    which elements of `src` we keep; we require
                    renumbering.NumOldElems() == src.TotSize(axis2)
                    where axis2 = (axis < 0 ? src.NumAxes() - axis : axis).
    @param [in] axis  The axis to subsample; if negative, will be
                    interpreted as an offset from src.NumAxes().
    @param [out] elems_new2old   If supplied, this function will
                    output to this location a new2old array that
                    dictates how the elements of a ragged tensor
                    with shape `src` would be renumbered.
    @return  Returns the subsampled shape. All dimensions and tot-sizes
       preceding the axis `axis` will remain the same, which might give
       rise to empty lists on those axes; these can be removed if
       necessary with RemoveEmptyLists().
 */
template <typename T>
Ragged<T> SubsetRagged(Ragged<T> &src, Renumbering &renumbering,
                       int32_t axis = -1,
                       Array1<int32_t> *elems_new2old = nullptr) {
  Array1<int32_t> tmp;
  if (elems_new2old == nullptr)
    elems_new2old = &tmp;
  RaggedShape shape = SubsetRaggedShape(src.shape, renumbering,
                                           axis, elems_new2old);
  return Ragged<T>(shape, src.values[*elems_new2old]);
}

/*
  This function creates a Renumbering object that can be used to obtain subsets
  of ragged arrays via SubsetRaggedShape().  It implements beam pruning as
  used in pruned Viterbi search and similar algorithms, where there is both a
  beam and a max-active (`max_elems`) constraint.  T will probably be float or
  double, interpreted as a "positive-is-better" sense, i.e. as scores.

   @param [in] src  The ragged object to be subsampled.
   @param [in] axis  The axis to be subsampled, must satisfy
              0 <= axis < src.NumAxes().  The axis before `axis`, if axis > 0,
              will be interpreted as a "batch" axis.
   @param [in] beam  The main pruning beam.  The sub-lists of elements on axis
              `axis` will be removed if their maximum element (or the element
              itself, if axis + 1 == src.NumAxes()) is less than
              this_best_elem - beam, where this_best_elem
              is the maximum element taken over axis `axis-1` (or over the
              entire array, if axis == 0).   Think of axis `axis-1`, if
              axis > 0, as the "batch" axis, and axis `axis` as the axis that we
              actually remove elements or sub-lists on.  Empty sub-lists on axis
              `axis` will always be pruned, as their score would be treated
              as -infinity.
   @param [in] max_elems  If max_elems > 0, it is the maximum number of
              sub-lists or elements that are allowed within any sub-list
              on axis `axis-1` (or the maximum number of top-level sub-lists
              after subsampling, if axis == 0).  We keep the best ones.
              If max_elems <= 0, there is no such constraint.
    @return  Returns the renumbering object to be used to actually
             prune/subsample the specified axis.

   Example:
      PruneRagged([ [0 -1 -2 -3], [ -10, -20 ], [ ] ], 1, 5.0, 3)
    would create a Renumbering object that would prune the
    ragged tensor to [ [0 -1 -2], [ -10 ], [ ] ]

      PruneRagged([ [0 -1 -2 -3], [ -10, -20 ], [ ] ], 0, 5.0, 0)
    would create a Renumbering object that would prune the
    ragged tensor to [ [0 -1 -2 -3] ]
 */
template <typename T>
Renumbering PruneRagged(Ragged<T> &src,
                        int32_t axis,
                        T beam,
                        int32_t max_elems);

/*
  Stack a list of Ragged arrays to create a Ragged array with one more axis.
  Similar to TF/PyTorch's Stack.  The result will have Dim0 == num_srcs.  All
  the source Ragged arrays' shapes must have the same NumAxes().

     @param [in] axis   The new axis whose dimension will equal num_srcs.
                        The shapes/dimensions must be the same for all
                        preceding axes.
     @param [in] num_srcs  The number of `RaggedShape`s in `src`
     @param [in] src       The shapes to be stacked
     @param [out] merge_map  If not nullptr, will be set to the merge-map
                       that tells us for each 0 <= i < ans.NumElements(),
                       which element of `src` it came from (available
                       as `merge_map[i] % num_srcs`) and its element-index
                       within `src[i]` (available as `merge_map[i] / num_srcs`.


     @return  The appended result.
       Assuming as an example that the input had 3 axes:
       if axis==0, the result would have:
          result[i,j,k,l] = (*src[i])[j,k,l]
       and if axis==1 we would have:
          result[i,j,k,l] = (*src[j])[i,k,l]
 */
template <typename T>
Ragged<T> Stack(int32_t axis, int32_t num_srcs, Ragged<T> **src,
                Array1<uint32_t> *merge_map = nullptr);

/*
  This version of Stack() has one fewer levels of pointer indirection,
  it is just a wrapper for the version above.
 */
template <typename T>
Ragged<T> Stack(int32_t axis, int32_t num_srcs, Ragged<T> *src,
                Array1<uint32_t> *merge_map = nullptr);

/*
  Unstack a Ragged tensor to a list of Ragged, tensors all the output Ragged
  tensors have one less axis. Similar to TF's Unstack (or unbind in Pytorch).

    @param [in] src  The ragged tensor to be unstacked.
    @param [in] axis  The axis to be removed, all the elements of this axis will
                      be rearranged into output Raggeds.
<<<<<<< HEAD
    @param [in] empty_pos  Before unstack, we will pad the sublists along axis
                  `axis` to the same size with empty lists(we don't actually do
                  that, but think about it), `empty_pos` tells where to put
                  the padding empty lists, either "left" or "right".
                  Note, `empty_pos` makes no difference when `axis == 0` and
=======
    @param [in] pad_right  Before unstack, we will (conceptually) pad the
                  sublists along axis `axis` to the same size with empty lists
                  `pad_right` tells where to put the padding empty lists, see
                  the example for more details.
                  Note, `pad_right` makes no difference when `axis == 0` or
>>>>>>> 1d30b9ad
                  `axis == src.NumAxes() - 1`.
    @param [out] out  The container where the output ragged tensors would write
                      to. MUST NOT be a nullptr, will be reallocated.
    @param [out] split_map  If not nullptr will store the element-index within
                   the `src` telling where the elements of each split Raggeds
                   comes from. It has same size as `out`, see notes below for
                   the dimension of `out`. For Array1 in each of the
                   `split_map`, It satifies
                   `split_map[i].Dim() == out[i].values.Dim()`, and it contains
                   the element-index within `src`.
                   (i.e.`out[i].values[j] == src.values[split_map[i][j]]`)
                   `split_map` will be reallocated by this function.

  Caution: If `src.NumAxes() == 2`, the output shapes will only have one
           dimension, to make it a ragged tensor, we will add a TrivialShape on
           each of the output tensors.

  Note: The output ragged tensors may contain empty lists on axis `axis`,
        you can remove them by RemoveEmptyLists if needed.

  Note: The number of output ragged tensors is decided by the size of sublist
        with max number of elements along axis `axis`, for `axis == 0`, it has
        only one sublist along `axis == 0`(i.e. the src itself), so the number
        of output ragged will be equal to `src.Dim0()`.

<<<<<<< HEAD
  A small example of unstacking a 3 axes Ragged (with empty_pos = "right"):
=======
  A small example of unstacking a 3 axes Ragged (with pad_right = true):
>>>>>>> 1d30b9ad

    src: [ [ [ 1 2 ] [ 3 ] ] [ [ 4 ] ] ]
    unstack on axis 0:
    src.Dim0() == 2, will produce 2 ragged tensors.

    out[0] : [ [ 1 2 ] [ 3 ] ]   split_map[0] : [0, 1, 2]
    out[1] : [ [ 4 ] ]           split_map[1] : [3]

    unstack on axis 1:
    two sublists along axis 1, the sizes are [2, 1], will produce 2 ragged tensors

    think about that we first pad src to [ [ [ 1 2 ] [ 3 ] ] [ [ 4 ] [ ] ] ]
    then select elements along axis 1 into separate raggeds

    out[0] : [ [ 1 2 ] [ 4 ] ]   split_map[0] : [0, 1, 3]
    out[1] : [ [ 3 ] [ ] ]       split_map[1] : [2]

    unstack on axis 2:
    three sublists along axis 2, the sizes are [2, 1, 1], will produce 2
    ragged tensors.

    out[0] : [ [ 1 3 ] [ 4 ] ]   split_map[0] : [0, 2, 3]
    out[1] : [ [ 2 ] [ ] ]       split_map[1] : [1]

<<<<<<< HEAD
  for empty_pos equals to "left":
=======
  for pad_right equals to false:
>>>>>>> 1d30b9ad

    src: [ [ [ 1 2 ] [ 3 ] ] [ [ 4 ] ] ]

    unstack on axis 1:
<<<<<<< HEAD
=======

>>>>>>> 1d30b9ad
    think about that we first pad src to [ [ [ 1 2 ] [ 3 ] ] [ [ ] [ 4 ] ] ]
    then select elements along axis 1 into separate raggeds

    out[0] : [ [ 1 2 ] [ ] ]       split_map[0] : [0, 1]
    out[1] : [ [ 3 ] [ 4 ] ]       split_map[1] : [2, 3]
 */
template <typename T>
void Unstack(Ragged<T> src, int32_t axis, bool pad_right,
             std::vector<Ragged<T>> *out,
             std::vector<Array1<int32_t>> *split_map = nullptr);

/*
 * The same as above, except that it uses `pad_right=true`.
 */
template <typename T>
<<<<<<< HEAD
void Unstack(Ragged<T> src, int32_t axis, std::string empty_pos,
             std::vector<Ragged<T>> *out,
             std::vector<Array1<int32_t>> *split_map = nullptr);
=======
void Unstack(Ragged<T> src, int32_t axis, std::vector<Ragged<T>> *out,
             std::vector<Array1<int32_t>> *split_map = nullptr) {
  Unstack(src, axis, true /*pad_right*/, out, split_map);
}
>>>>>>> 1d30b9ad

/*
 * The same as above, except that it uses the "right" empty_pos.
 */
template <typename T>
void Unstack(Ragged<T> src, int32_t axis, std::vector<Ragged<T>> *out,
             std::vector<Array1<int32_t>> *split_map = nullptr) {
  Unstack(src, axis, "right", out, split_map);
}

/*
   Concatenate a list of Ragged<T> to form a single Ragged<T>.

      @param [in] axis     Axis to append them on.
                           Previous axes must
                           have the same shape, i.e. if axis == 1
                           then `src[i]->Dim0()` must all have the
                           same value
      @param [in] num_srcs Number of source shapes to append; require
                           num_srcs > 0.
      @param [in] src      Array of sources to append
      @param [out] merge_map  If not nullptr, will be set to the merge-map
                       that tells us for each 0 <= i < ans.NumElements(),
                       which element of `src` it came from (available
                       as `merge_map[i] % num_srcs`) and its element-index
                       within `src[i]` (available as `merge_map[i] / num_srcs`.

      @return      Returns the appended RaggedShape.
*/
template <typename T>
Ragged<T> Cat(int32_t axis, int32_t num_srcs, Ragged<T> **src,
              Array1<uint32_t> *merge_map = nullptr);

/*
  This version of Cat() has one fewer levels of pointer indirection,
  it is just a wrapper for the version above.
 */
template <typename T>
Ragged<T> Cat(int32_t axis, int32_t num_srcs, Ragged<T> *src,
              Array1<uint32_t> *merge_map = nullptr);

/*
  Construct a RaggedShape with 2 axes.
     @param [in] row_splits   row_splits, or NULL (at least one of this and
                     row_ids must be non-NULL).  Note: the dimension of row
                     splits must equal the number of rows plus one;
                     row_splits[0] must be zero and the array must be
                     non-decreasing; and the last element of row_splits
                     is the total number of elements in the ragged matrix.
     @param [in] row_ids      row_ids, or NULL (at least one of this and
                     row_splits must be non-NULL). The array must be
                     non-negative and non-decreasing; If both row_ids
                     and row_splits are supplied, we require
                     row_splits[row_ids[i]] <= i < row_splits[row_ids[i]+1]
                     and
                     row_splits[row_splits.Dim() - 1] == row_ids.Dim().
                     If row_splits is NULL, then we suppose the number of rows
                     equals row_ids[row_ids.Dim() - 1] + 1;
     @param [in] cached_tot_size   Total number of elements in the ragged
                     matrix, or -1 if the user does not wish to supply
                     it now. (If >= 0, must equal
                     `(row_splits)[row_splits.Dim()-1]` if row_splits
                     is non-NULL, or row_ids->Dim() if row_ids is non-NULL.
*/
RaggedShape RaggedShape2(Array1<int32_t> *row_splits, Array1<int32_t> *row_ids,
                         int32_t cached_tot_size);

/*
  This is a general method of creating higher-dimensional ragged shapes.
     @param [in] a   RaggedShape describing the top/first layers
                     of the returned shape
     @param [in] b   RaggedShape describing the bottom layers (later
                     indexes) of the returned shape.  We require
                     a.NumElements() == b.Dim0().
     @return     Returns the combined ragged shape.  Its number of axes
                 will be equal to a.NumAxes() + b.NumAxes() - 1 (the last
                 axis of a and the first axis of b are combined).
 */
RaggedShape ComposeRaggedShapes(const RaggedShape &a, const RaggedShape &b);

/*  3-arg version of ComposeRaggedShapes,
       @param [in] a  RaggedShape describing the top/first layers
                     of the returned shape
       @param [in] b  RaggedShape describing the intermediate layers
                     of the returned shape, require b.Dim0() == a.NumElements()
       @param [in] c  RaggedShape describing the lower/last layers
                     of the returned shape, require c.Dim0() == b.NumElements()
       @return Returns the combined ragged shape; its num-layers (==num-axes -
   1) will be the total of the num-layers of the sources.  Will share memory
   with the inputs.
*/
RaggedShape ComposeRaggedShapes3(const RaggedShape &a, const RaggedShape &b,
                                 const RaggedShape &c);

/*
  Construct a RaggedShape with 3 axes.  For N=1 and 2 respectively:
  either row_splitsN or row_idsN or both must be non-NULL.
  If cached_tot_sizeN is not -1, it must equal the total size on
  that axis which will equal the last element of row_splitsN (if
  provided) and must equal the row_idsN.Dim(), if provided. See
  documentation above for RagggedShape2 for details.

  We also require that (supposing both row_splitsN and row_idsN are non-NULL):
  row_splits1[row_splits1.Dim() - 1] == row_ids1.Dim()
     == (row_splits2.Dim() - 1)
     >= (row_ids2[row_ids2.Dim() - 1] + 1)
*/
RaggedShape RaggedShape3(Array1<int32_t> *row_splits1,
                         Array1<int32_t> *row_ids1, int32_t cached_tot_size1,
                         Array1<int32_t> *row_splits2,
                         Array1<int32_t> *row_ids2, int32_t cached_tot_size2);

/* See documentation of RaggedShape3, this is an obvious extension. */
RaggedShape RaggedShape4(Array1<int32_t> *row_splits1,
                         Array1<int32_t> *row_ids1, int32_t cached_tot_size1,
                         Array1<int32_t> *row_splits2,
                         Array1<int32_t> *row_ids2, int32_t cached_tot_size2,
                         Array1<int32_t> *row_splits3,
                         Array1<int32_t> *row_ids3, int32_t cached_tot_size3);

/*
  Returns a RaggedShape with 2 axes, with Dim0() == 1 and
  TotSize(1) = num_elems.
 */
RaggedShape TrivialShape(ContextPtr &c, int32_t num_elems);

/*
  Returns a RaggedShape with Dim0() == dim0 and TotSize(1) == dim0 * dim1.
  Require dim0 >= 0 and dim1 >= 0.
 */
RaggedShape RegularRaggedShape(ContextPtr &c, int32_t dim0, int32_t dim1);

/*
  Allocates an *invalid* RaggedShape given the TotSize() values for each axis.
  This allocates space for all the row_ids and row_splits, but does not write
  any data to them.  View this as an internal function, because such a
  RaggedShape would not be usable directly.

     @param [in] c          The context with which we'll allocate memory for
                            row_splits and row_ids.
     @param [in] num_axes   Number of axes of ragged shape desired; must be at
                            least 2.
     @param [in] tot_sizes  (CPU Pointer!)  Total size on each axis.
                           `tot_sizes[0]` through `tot_sizes[num_axes-1]` must
                            be set.

     @return           The returned RaggedShape satisfies
                       ans.TotSize(axis) == tot_sizes[axis], and has all
                       its row_splits and row_ids allocated but not
                       filled in, and its cached_tot_size elements
                       set.
 */
RaggedShape RaggedShapeFromTotSizes(ContextPtr c, int32_t num_axes,
                                    const int32_t *tot_sizes);

/*
  Returns an empty ragged shape with the specified number of axes.
  Require num_axes >= 2.
*/
RaggedShape EmptyRaggedShape(ContextPtr &c, int32_t num_axes);

inline RaggedShape RaggedShapeFromTotSizes(ContextPtr &c,
                                           std::vector<int32_t> &tot_sizes) {
  return RaggedShapeFromTotSizes(c, static_cast<int32_t>(tot_sizes.size()),
                                 tot_sizes.data());
}

/*
  Creates a random ragged array (with a CPU context!).  Note: you may want to
  explicitly use the template arg, e.g. invoke as RandomRagged<int32_t>(...).

     @param [in] min_value  Minimum element value allowed
     @param [in] max_value  Maximum element value allowed
     @param [in] min_num_axes   Minimum number of axes (must be at least 2)
     @param [in] max_num_axes   Maximum number of axes, must
                                be >= min_num_axes
     @param [in] min_num_elements  Minimum number of elements;
                                   must be at least 0.
     @param [in] max_num_elements  Maximum number of elements;
                                   must be >= min_num_elements.

     @return  Returns a random ragged array, with a CPU context.
 */
template <typename T>
Ragged<T> RandomRagged(T min_value = static_cast<T>(0),
                       T max_value = static_cast<T>(100),
                       int32_t min_num_axes = 2, int32_t max_num_axes = 4,
                       int32_t min_num_elements = 0,
                       int32_t max_num_elements = 2000);

/*
  Sort a ragged array in-place.

     @param [inout]   The input array to be sorted.
                      CAUTION: it is sorted in-place.
     @param [out]     The indexes mapping from the sorted array to the original
                      input array. If not NULL, the caller has to pre-allocate
                      memory for it on the same device as `src`.
 */
template <typename T, typename Op = LessThan<T>>
void SortSublists(Ragged<T> *src, Array1<int32_t> *order = nullptr);

// Caution: you need the template argument to invoke this,
// e.g. RaggedFromTotSizes<int32_t>(c, { 10, 100 })
// Also caution: the Ragged object this returns is *not valid* in the sense
// that ans.shape.Check() would fail because the row_splits and row_ids
// have not been set up.  The caller is expected to do that.
template <typename T>
inline Ragged<T> RaggedFromTotSizes(ContextPtr &c,
                                    std::vector<int32_t> &tot_sizes) {
  return Ragged<T>(RaggedShapeFromTotSizes(c, tot_sizes),
                   Array1<T>(c, tot_sizes.back()));
}

/*
  Transpose a ragged tensor as if it were the index information of a CSR-format
  sparse matrix (but with possibly repeated elements!).  This is easiest to
  explain if we assume `src` has 2 axes.  We view `src` as a list of nonzero
  elements of a matrix, indexed first by row, and containing column-indexes
  (but possibly repeated column indexes, which violates the assumptions of
  the cusparse library).  This function returns an array of dimension
  src.values.Dim() which tells us the order in which these elements would
  appear if sorted by column.  (TODO: we can decide later whether to require
  sorting secondarily by row).  So `src.values[ans]` will be in sorted
  order at exit, and `ans` will contain all numbers from 0 to `src.values.Dim()
  - 1`.

  If `src` has more than 2 axes, the earlier-numbered axes do not affect
  the result, except for an efficiency modification: we require that the
  required reordering does not cross the boundaries fixed by the earlier
  axes, so we can if necessary implement this by sorting sub-lists instead
  of sorting a single long list.  That is: for i < j,  if idx0(i) < idx0(j)
  then we require src.values(i) < src.values(j).

  TODO(dan): we may at some point make, as an optional output, row-splits and/or
  row-ids of the rearranged matrix.

  This problem has some relationship to the cusparse library, specifically the
  csr2csc functions
  https://docs.nvidia.com/cuda/cusparse/index.html#csr2cscEx2). However I'm not
  sure what it does when there are repeated elements.  It might be easiest to
  implement it via sorting for now.


     @param [in] src  Input tensor, see above.
     @param [in] num_cols  Number of columns in matrix to be transposed;
                  we require 0 <= src.values[i] < num_cols.
*/
Array1<int32_t> GetTransposeReordering(Ragged<int32_t> &src, int32_t num_cols);

/*
  This function is like GetCounts() that is declared in array_ops.h,
  but works on a partitioned problem (this should be faster).

   @param [in] src  A ragged array with src.NumAxes() == 2
   @param [in] ans_ragged_shape  The ragged shape of the answer; must also
                    have NumAxes() == 2 and ans_ragged_shape.Dim0() ==
                    src.Dim0().  Elements e of the i'th row of `src`
                    must satisfy:
                      row_splits[i] <= e < row_splits[i+1].
                   where row_splits is ans_ragged_shape.RowSplits(1).
   @return         Returns a ragged array with shape == ans_ragged_shape,
                   and elements corresponding to the counts in `src`.
                   Specifically, ans[i,j] is the number of times number j
                   appeared in row i of `src`.

  Implementation notes: we'll probably use cub's
  DeviceSegmentedRadixSort::SortKeys(), then call RowIdsToRowSplits() on
  the result (with num_rows == ans_ragged_shape.NumElements()), then
  for each i, let ans.values[i] = row_splits[i+1]-row_splits[i] (where
  row_splits is the output of RowIdsToRowSplits() we just called).

  This could actually be implemented using the GetCounts() of array_ops.h,
  ignoring the structure; the structure should help the speed though.
  This equivalence should be useful for testing.
*/
Ragged<int32_t> GetCountsPartitioned(Ragged<int32_t> &src,
                                     RaggedShape &ans_ragged_shape);

/* Return true if the objects represent the same ragged shape.
   They must be on the same device. */
bool Equal(const RaggedShape &a, const RaggedShape &b);

/* Return true if the objects represent the same ragged array with the same
   values.  They must be on the same device. */
template <typename T>
bool Equal(const Ragged<T> &a, const Ragged<T> &b) {
  return Equal(a.shape, b.shape) && Equal(a.values, b.values);
}

/*
  Indexing operation on ragged tensor's shape.

      @param [in] src      Source ragged tensor to index
      @param [in] axis     Axis to index `src` on, must satisfy
                           0 <= src < src.NumAxes().
      @param [in] indexes  Array of indexes, which will be interpreted
                           as indexes into axis `axis` of `src`,
                           i.e. with 0 <= indexes[i] < src.TotSize(axis).

                           As a special case, if axis == 0 we also support
                           -1 as an index, which will result in the
                           empty list (as if it were the index into
                           a position in `src` that had an empty list
                           at that point).

                           CAUTION: these are currently not allowed to
                           change the order on axes less than `axis`,
                           i.e. if axis > 0, we require.
                           `IsMonotonic(src.RowIds(axis)[indexes])`.

      @param [out]         If non-null, this will be set to an
                           Array1<int32_t> containing the indexes
                           into the elements of an array with shape
                           'src', that an array with shape 'ans'
                           would have (a new2old map).  As in:
                           `ans_values = src_values[*elem_indexes]`.
                           If `axis == src.NumAxes()-1`, this will
                           be aliased with `indexes`.

      @return Returns a ragged shape with
              `ans.NumAxes() == src.NumAxes()`
              and `ans.TotSize(axis) == indexes.Dim()`.

  NOET: if you are looking for something like ReorderRaggedShape(),
  RenumberRaggedShape() or the like, this may be what you want.
  (Reordering/renumbering is a special case of indexing)
*/
RaggedShape Index(RaggedShape &src, int32_t axis,
                  const Array1<int32_t> &indexes,
                  Array1<int32_t> *elem_indexes = nullptr);

/*
  Index ragged tensor with array, return ragged tensor.

      @param [in] src      Source ragged tensor to index
      @param [in] axis     Axis to index `src` on
      @param [in] indexes  Array of indexes, which will be interpreted
                           as indexes into axis `axis` of `src`,
                           i.e. with 0 <= indexes[i] < src.TotSize(axis).
                           CAUTION: these are currently not allowed to
                           change the order on axes less than `axis`,
                           i.e. if axis > 0, we require
                           `IsMonotonic(src.RowIds(axis)[indexes])`.
      @param [out]         If non-null, this will be set to a new
                           Array1<int32_t> containing the indexes
                           into src.values that ans.values has,
                           as in
                           `ans.values = src.values[value_indexes_out].`
                           May be useful for backprop.

      @return Returns a ragged tensor with
              `ans.NumAxes() == src.NumAxes()`
              and `ans.Dim0() == indexes.Dim()`.

*/
template <typename T>
Ragged<T> Index(Ragged<T> &src, int32_t axis, const Array1<int32_t> &indexes,
                Array1<int32_t> *value_indexes_out = nullptr) {
  Array1<int32_t> value_indexes;
  RaggedShape ans_shape = Index(src.shape, axis, indexes, &value_indexes);
  Ragged<T> ans(ans_shape, src.values[value_indexes]);
  if (value_indexes_out != nullptr)
    *value_indexes_out = std::move(value_indexes);
  return ans;
}

/*
   Merge a list of RaggedShape by combining their top-level lists (those
   obtained by indexing on their axis 0) with the provided merge_map
   that indicates the order to take items in.

      @param [in] num_srcs Number of source shapes to append; require
                           num_srcs > 0.
      @param [in] src      Array of sources to append; must have compatible
                           contexts and the same number of axes.
      @param [in] merge_map   Merge map (probably obtained from some previous
                         ragged operation) that dictates the order in which
                         to combine elements.  `merge_map.Dim()` must equal
                         the sum of `src[i]->Dim0()` for all 0 <= i < num_srcs.
                         If `merge_map[i] == m` then at position i on axis 0 of
                         the output we take element `m / num_srcs` on axis 0 of
                         the source numbered `m % num_srcs`.
      @param [out] merge_map_out  If not nullptr, will be set to the merge-map
                        that tells us for each 0 <= i < ans.NumElements(),
                        which element of `src` it came from (available
                        as `merge_map[i] % num_srcs`) and its element-index
                        within `src[i]` (available as `merge_map[i] / num_srcs`.

      @return       Returns the appended RaggedShape.  Will have the same
                    number of axes as the sources.
*/
RaggedShape Merge(int32_t num_srcs, RaggedShape **src,
                  const Array1<uint32_t> &merge_map,
                  Array1<uint32_t> *merge_map_out = nullptr);

/*  Version of Merge that works on Ragged objects; see documentation for Merge()
    above. */
template <typename T>
Ragged<T> Merge(int32_t num_srcs, Ragged<T> **src,
                const Array1<uint32_t> &merge_map,
                Array1<uint32_t> *merge_map_out = nullptr);

/*
  Returns a ragged tensor after removing all 'values' that were <= a provided
  cutoff.  Leaves all layers of the shape except for the last one unaffected.
  Equivalent to SubsetRaggedShape with a numbering given by (src.values[i] <=
  cutoff).
 */
template <typename T>
Ragged<T> RemoveValuesLeq(Ragged<T> &src, T cutoff);

/*
  Returns a ragged tensor after removing all 'values' that equal a provided
  target.  Leaves all layers of the shape except for the last one unaffected.
  Equivalent to SubsetRaggedShape with a numbering given by (src.values[i] ==
  target).
*/
template <typename T>
Ragged<T> RemoveValuesEq(Ragged<T> &src, T target);

/*
   Index array with ragged tensor.
       @param [in] src   Source array, to be indexed
       @param [in] indexes   Indexes into source array; the values must
                          satisfy `0 <= indexes.values[i] < src.Dim()`.
       @return   Returns ragged tensor with shape `indexes.shape`
                 and values `src[indexes.values]`.
*/
template <typename T>
Ragged<T> Index(Array1<T> &src, Ragged<int32_t> &indexes) {
  return Ragged<T>(indexes.shape, src[indexes.values]);
}

/*
 * Similar to the above `Index` but also supports -1 in indexes.
 * The given default value is used if an index is -1.
 */
template <typename T>
Ragged<T> Index(Array1<T> &src, Ragged<int32_t> &indexes, T default_value) {
  return Ragged<T>(indexes.shape,
                   Index(src, indexes.values, true, default_value));
}

/*
   Index ragged tensor with ragged tensor.
       @param [in] src   Source tensor, to be indexed
       @param [in] indexes   Indexes into source array; the values must
                          satisfy `0 <= indexes.values[i] < src.Dim0()`.
       @param [in] remove_axis  If remove_axis == true,
             then we remove the last-but-one axis, which has the effect
             of appending lists, e.g.
              `Index( [[ 10 11 ] [ 12 13 ]],  [[ 0 1 ]])` would
             give us `[[ 10 11 12 13 ]]`.  If remove_axis == false
             the answer will have at least 3 axes, e.g.
             `[[[ 10 11 ] [ 12 13 ]]]` in this case.

       @return  Returns indexed tensor.

    CAUTION: the validity of the indexes is not checked, which may
    result in segfault or undefined values.
*/
template <typename T>
Ragged<T> Index(Ragged<T> &src, Ragged<int32_t> &indexes, bool remove_axis);

/*
  Returns a vector that indexes `shape` to put its rows in decreasing order of
  length.  I.e. so that `Index(shape, GetDecreasingSizeOrder(shape))` will
  give rows of decreasing length.
 */
Array1<int32_t> GetDecreasingSizeOrder(RaggedShape &shape);

/*
  Given a list of shapes with 2 axes and the same Dim0(), return the
  smallest shape that 'covers' all of them, i.e. size the i'th sub-list of the
  answer is the maximum of the sizes of the i'th sub-list of `srcs`
    @param [in] num_srcs  Number of source shapes; must have 2 axes and
                          `Dim0()` all equal
    @param [in] srcs      Array of input shapes; inputs are `*(srcs[0])`,
                          `*(srcs[1])` ...
    @return      Returns shape with the same Dim0() as all the `srcs` and
                 sub-list sizes equal to the maximum of those of the sources.
*/
RaggedShape CoveringShape(int32_t num_srcs, RaggedShape **srcs);

/*
   Returns an arc_map that says, for each element of `covering`, the
   corresponding element of `src`, or -1 if there was no such element.
    @param [in] src   Shape that was likely an input to `CoveringShape`,
                      must have 2 axes.
    @param [in] covering  Shape with 2 axes,
                     `covering.Dim0()==src.Dim0()`, and sub-list sizes
                     not less than the corresponding sub-list sizes of
                     `src`.
    @return  Returns an array with `Dim() == covering.NumElements()`,
             containing, for each element of `covering`, either the
             corresponding element of `src` or -1 if this was not
             applicable.  E.g.  if src == [ [ x x ] [ x ] ] and
             covering == [ [ x x x ] [x] ], would return [ 0 1 -1 2 ].
*/
Array1<int32_t> CoveringShapeForwardMap(RaggedShape &src,
                                        RaggedShape &covering);

/*
  Computes a hash-function of the bottom-level lists in `src`
  (i.e. only uses the final layer of `src`).

    @param [in] src   Ragged tensor of int32_t for which
                 we want hashes of its final lists.
    @return      Returns an array of int32_t or int64_t with
            `ans.Dim() == src.TotSize(src.NumAxes() - 2)`.
            If two lists in `src` were the same, the corresponding
            hash values will be the same.

   CAUTION: T must be int32_t or int64_t, and the template argument
   cannot be deduced so must be supplied, e.g.
     ComputeHash<int64_t>(src);
  */
template <typename T>
Array1<T> ComputeHash(Ragged<int32_t> &src);

/*
  If `src` has two axes, this will return the unique sub-lists (in a possibly
  different order, but without repeats).  If `src` has 3 axes, it will
  do the above but separately for each index on axis 0; if more than 3 axes,
  the earliest axes will be ignored.

     @param [in] src  Source ragged tensor
     @param [out] num_repeats  If not NULL, it will contain the number of
                       repeats (i.e., multiplicity) of each output sequence.
                       The caller does not need to pre-allocate it. It is
                       allocated inside the function.
     @param [out] new2old_indexes
                       If not NULL, on return new2old_indexes[i] contains
                       the original input sublist for the i-th output sublist.
                       If `src` has 2 axes, this array contains `src_idx0`;
                       if `src` has 3 axes, this array contains `src_idx01`.
                       CAUTION: For repeated sublists, only one of them is kept.
                       The choice of which one to keep is **deterministic** and
                       is an implementation detail.

     @return   Returns a tensor with the same number of axes as `src` and
            possibly fewer elements due to removing repeated sequences on the
            last axis (and with the last-but-one indexes possibly in a different
            order).

  CAUTION: It does not completely guarantee that all unique sequences will
  be present in the output, as it relies on a hash and ignores collisions.
  If several sequences have the same hash, only one of them is kept, even
  if the actual content in the sequence is different.

  CAUTION: Even if there are no repeated sequences, the output may be different
  from `src`. That is, `new2old_indexes` may NOT be an identity map even if
  nothing was removed.
 */
Ragged<int32_t> UniqueSequences(Ragged<int32_t> &src,
                                Ragged<int32_t> *num_repeats = nullptr,
                                Array1<int32_t> *new2old_indexes = nullptr);

/* Compute exclusive sum per sub-list.

    @param [in] src  The input ragged tensor. The exclusive sum is computed
                     for the last axis. CAUTION: The last entry of every
                     sublist does not contribute to the final sum.
    @param [out] dst The dest array. It satisfies
                     `dst.Dim() == src.NumElements().`
                     Supports `dst == &src.values`.
 */
template <typename T>
void SegmentedExclusiveSum(Ragged<T> &src, Array1<T> *dst);

/*
  Construct a Ragged with 2 axes.
    @param [in] vecs  vecs.size() is the number of rows of the returned ans,
                      i.e. ans.Dim0() == vecs.sizes(), and vecs[i] contains
                      the elments for row i in ans.
    @return   Returns the corresponding ragged array, with a CPU context.
*/
template <typename T>
Ragged<T> CreateRagged2(const std::vector<std::vector<T>> &vecs);

/*
  Pad a ragged array to be regular.
    @param [in] src  The input ragged array.
                     CAUTION: Only support `NumAxes() == 2`.
    @param [in] mode Valid values are: "constant", "replicate".
                     When it is "constant", the given padding_value
                     is used for filling. When it is "replicate",
                     the last entry of a list is used for filling.
                     When the list is empty, the given padding_value
                     is used for filling.
    @param [in] padding_value  Value for padded elements.
                     Used only when mode is "constant" or a list
                     is empty.
    @return  Returns the corresponding regular array (Array2).
 */
template <typename T>
Array2<T> PadRagged(Ragged<T> &src, const std::string &mode, T padding_value);

}  // namespace k2

#define IS_IN_K2_CSRC_RAGGED_OPS_H_
#include "k2/csrc/ragged_ops_inl.h"
#undef IS_IN_K2_CSRC_RAGGED_OPS_H_

#endif  // K2_CSRC_RAGGED_OPS_H_<|MERGE_RESOLUTION|>--- conflicted
+++ resolved
@@ -198,12 +198,6 @@
     @param [in] src  The shape to unstack.
     @param [in] axis  The axis to be removed, all the elements of this axis will
                       be rearranged into output RaggedShapes.
-    @param [in] empty_pos  Before unstack, we will pad the sublists along axis
-                  `axis` to the same size with empty lists(we don't actually do
-                  that, but think about it), `empty_pos` tells where to put
-                  the padding empty lists, either "left" or "right".
-                  Note, `empty_pos` makes no difference when `axis == 0` and
-                  `axis == src.NumAxes() - 1`.
     @param [out] out  The container where the output RaggedShapes would write
                       to. MUST NOT be a nullptr, will be reallocated.
     @param [in] pad_right  Before unstack, we will (conceptually) pad the
@@ -233,11 +227,7 @@
         only one sublist along `axis == 0`(i.e. the src itself), so the number
         of output RaggedShape will be equal to `src.Dim0()`.
 
-<<<<<<< HEAD
-  A small example of unstacking a 3 axes RaggedShape (with empty_pos="right"):
-=======
   A small example of unstacking a 3 axes RaggedShape (with pad_right=true):
->>>>>>> 1d30b9ad
 
     src: [ [ [ x x ] [ x ] ] [ [ x ] ] ]
     unstack on axis 0:
@@ -262,40 +252,24 @@
     out[0] : [ [ x x ] [ x ] ]   split_map[0] : [0, 2, 3]
     out[1] : [ [ x ] [ ] ]       split_map[1] : [1]
 
-<<<<<<< HEAD
-
-  for empty_pos equals to "left":
-=======
   for pad_right equals to false:
->>>>>>> 1d30b9ad
 
     src: [ [ [ x x ] [ x ] ] [ [ x ] ] ]
 
     unstack on axis 1:
-<<<<<<< HEAD
-=======
-
->>>>>>> 1d30b9ad
+
     think about that we first pad src to [ [ [ x x ] [ x ] ] [ [ ] [ x ] ] ]
     then select elements along axis 1 into separate ragged shapes
 
     out[0] : [ [ x x ] [ ] ]       split_map[0] : [0, 1]
     out[1] : [ [ x ] [ x ] ]       split_map[1] : [2, 3]
  */
-<<<<<<< HEAD
-void Unstack(RaggedShape &src, int32_t axis, std::string empty_pos,
-=======
 void Unstack(RaggedShape &src, int32_t axis, bool pad_right,
->>>>>>> 1d30b9ad
              std::vector<RaggedShape> *out,
              std::vector<Array1<int32_t>> *split_map = nullptr);
 
 /*
-<<<<<<< HEAD
- * The same as above, except that it uses the "right" empty_pos.
-=======
  * The same as above, except that it uses `pad_right=true`.
->>>>>>> 1d30b9ad
  */
 void Unstack(RaggedShape &src, int32_t axis, std::vector<RaggedShape> *out,
              std::vector<Array1<int32_t>> *split_map = nullptr);
@@ -1057,19 +1031,11 @@
     @param [in] src  The ragged tensor to be unstacked.
     @param [in] axis  The axis to be removed, all the elements of this axis will
                       be rearranged into output Raggeds.
-<<<<<<< HEAD
-    @param [in] empty_pos  Before unstack, we will pad the sublists along axis
-                  `axis` to the same size with empty lists(we don't actually do
-                  that, but think about it), `empty_pos` tells where to put
-                  the padding empty lists, either "left" or "right".
-                  Note, `empty_pos` makes no difference when `axis == 0` and
-=======
     @param [in] pad_right  Before unstack, we will (conceptually) pad the
                   sublists along axis `axis` to the same size with empty lists
                   `pad_right` tells where to put the padding empty lists, see
                   the example for more details.
                   Note, `pad_right` makes no difference when `axis == 0` or
->>>>>>> 1d30b9ad
                   `axis == src.NumAxes() - 1`.
     @param [out] out  The container where the output ragged tensors would write
                       to. MUST NOT be a nullptr, will be reallocated.
@@ -1095,11 +1061,7 @@
         only one sublist along `axis == 0`(i.e. the src itself), so the number
         of output ragged will be equal to `src.Dim0()`.
 
-<<<<<<< HEAD
-  A small example of unstacking a 3 axes Ragged (with empty_pos = "right"):
-=======
   A small example of unstacking a 3 axes Ragged (with pad_right = true):
->>>>>>> 1d30b9ad
 
     src: [ [ [ 1 2 ] [ 3 ] ] [ [ 4 ] ] ]
     unstack on axis 0:
@@ -1124,19 +1086,12 @@
     out[0] : [ [ 1 3 ] [ 4 ] ]   split_map[0] : [0, 2, 3]
     out[1] : [ [ 2 ] [ ] ]       split_map[1] : [1]
 
-<<<<<<< HEAD
-  for empty_pos equals to "left":
-=======
   for pad_right equals to false:
->>>>>>> 1d30b9ad
 
     src: [ [ [ 1 2 ] [ 3 ] ] [ [ 4 ] ] ]
 
     unstack on axis 1:
-<<<<<<< HEAD
-=======
-
->>>>>>> 1d30b9ad
+
     think about that we first pad src to [ [ [ 1 2 ] [ 3 ] ] [ [ ] [ 4 ] ] ]
     then select elements along axis 1 into separate raggeds
 
@@ -1152,24 +1107,9 @@
  * The same as above, except that it uses `pad_right=true`.
  */
 template <typename T>
-<<<<<<< HEAD
-void Unstack(Ragged<T> src, int32_t axis, std::string empty_pos,
-             std::vector<Ragged<T>> *out,
-             std::vector<Array1<int32_t>> *split_map = nullptr);
-=======
 void Unstack(Ragged<T> src, int32_t axis, std::vector<Ragged<T>> *out,
              std::vector<Array1<int32_t>> *split_map = nullptr) {
   Unstack(src, axis, true /*pad_right*/, out, split_map);
-}
->>>>>>> 1d30b9ad
-
-/*
- * The same as above, except that it uses the "right" empty_pos.
- */
-template <typename T>
-void Unstack(Ragged<T> src, int32_t axis, std::vector<Ragged<T>> *out,
-             std::vector<Array1<int32_t>> *split_map = nullptr) {
-  Unstack(src, axis, "right", out, split_map);
 }
 
 /*
